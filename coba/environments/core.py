--- conflicted
+++ resolved
@@ -1,11 +1,6 @@
 import collections.abc
 
-<<<<<<< HEAD
-from typing import Sequence, overload, Union, Iterable, Iterator, Any, Optional, Tuple
-
-=======
 from typing import Sequence, overload, Union, Iterable, Iterator, Any, Optional, Tuple, Callable
->>>>>>> 95c3af58
 from coba.backports import Literal
 
 from coba.random     import CobaRandom
