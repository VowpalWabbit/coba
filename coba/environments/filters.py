--- conflicted
+++ resolved
@@ -439,7 +439,6 @@
 
         return LoggedInteraction(interaction.context, selected_action, **kwargs)
 
-<<<<<<< HEAD
 class CovariateShift(EnvironmentFilter):
     """Manipulate Interactions in an Environment to simulate Covariate Shift via sorting."""
 
@@ -479,7 +478,6 @@
         sorted_interactions = covariate_interactions
         
         return sorted_interactions
-=======
 class Noise(EnvironmentFilter):
     """Introduce noise to an environment."""
 
@@ -552,5 +550,4 @@
 
     def _noise(self, value:Union[None,float,str], rng: CobaRandom, noiser: Callable[[CobaRandom], float]) -> float:
 
-        return value if not isinstance(value,(int,float)) else noiser(rng,value)
->>>>>>> 95c3af58
+        return value if not isinstance(value,(int,float)) else noiser(rng,value)