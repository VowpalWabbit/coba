import time
import warnings

from operator import __mul__
from statistics import mean
from bisect import insort
from typing import Any, Iterable, Sequence, Mapping, Optional, Literal

from coba.exceptions import CobaException
from coba.random import CobaRandom
from coba.context import CobaContext
from coba.environments import Environment
from coba.learners import Learner, SafeLearner
from coba.primitives import is_batch, argmax
from coba.statistics import percentile
from coba.utilities import PackageChecker, peek_first, sample_actions

from coba.evaluators.primitives import Evaluator, get_ope_loss

class OnPolicyEvaluator(Evaluator):

    IMPLICIT_EXCLUDE = {"actions", "rewards", "action", "reward", "probability"}
    ONLY_DISCRETE    = {'rank', 'rewards'}

    def __init__(self,
        record: Sequence[Literal['reward','rank','regret','time','probability','action','context','actions','rewards']] = ['reward'],
        learn: bool = True,
        seed: float = None) -> None:
        """
        Args:
            record: The datapoints to record for each interaction.
            learn: Indicates if learning should occur during the evaluation process.
            seed: Provide an explicit seed to use during evaluation. If not provided a default is used.
        """

        self._record = [record] if isinstance(record,str) else record
        self._learn  = learn
        self._seed   = seed

    def evaluate(self, environment: Optional[Environment], learner: Optional[Learner]) -> Iterable[Mapping[Any,Any]]:

        interactions = environment.read()
        learner = SafeLearner(learner, self._seed if self._seed is not None else CobaContext.store.get("experiment_seed"))

        first, interactions = peek_first(interactions)

        if not interactions: return []

        for key in ['rewards','context','actions']:
            if key not in first:
                raise CobaException(f"OnPolicyEvaluator requires every interaction to have '{key}'")

        batched  = first and (is_batch(first.get('context')) or is_batch(first.get('actions')))

        for key in ['rewards','actions']:
            if (first[key][0] if batched else first[key]) is None:
                raise CobaException(f"OnPolicyEvaluator requires every interaction to have a not None '{key}'")

        discrete = len(first['actions'][0] if batched else first['actions']) > 0
        if not discrete:
            for metric in set(self._record).intersection(OnPolicyEvaluator.ONLY_DISCRETE):
                warnings.warn(f"The {metric} metric can only be calculated for discrete environments")

        record_prob     = 'probability' in self._record
        record_time     = 'time'        in self._record
        record_action   = 'action'      in self._record
        record_context  = 'context'     in self._record
        record_actions  = 'actions'     in self._record
        record_rewards  = 'rewards'     in self._record and discrete
        record_rank     = 'rank'        in self._record and discrete
        record_reward   = 'reward'      in self._record
        record_regret   = 'regret'      in self._record
        record_ope_loss = 'ope_loss'    in self._record

        get_float  = lambda value                   : value if value is None else float(value)
        get_reward = lambda reward                  : float(reward)
        get_regret = lambda reward, rewards, actions: float(rewards(argmax(actions,rewards))-reward)
        get_rank   = lambda reward, rewards, actions: sorted(map(rewards,actions)).index(reward)/(len(actions)-1)

        get_reward_list  = lambda rewards,actions: list(map(rewards,actions))

        predict = learner.predict
        learn   = learner.learn
        info    = CobaContext.learning_info

        info.clear()

        for interaction in interactions:

            out = {}
            interaction = interaction.copy()

            context   = interaction.pop('context')
            actions   = interaction.pop('actions')
            rewards   = interaction.pop('rewards')
            feedbacks = interaction.pop('feedbacks',None)

            batched  = is_batch(context) or is_batch(actions)
            discrete = len(actions[0] if batched else actions) > 0

            if record_context: out['context'] = context
            if record_actions: out['actions'] = actions
            if record_rewards: out['rewards'] = list(map(get_reward_list,rewards,actions)) if batched else get_reward_list(rewards,actions)

            start_time         = time.time()
            action,prob,kwargs = predict(context, actions)
            predict_time       = time.time()-start_time

            reward   = rewards(action)
            feedback = feedbacks(action) if feedbacks else None

            start_time = time.time()
            if self._learn: learn(context, action, feedback if feedbacks else reward, prob, **kwargs)
            learn_time = time.time() - start_time

            if record_time    : out['predict_time'] = predict_time
            if record_time    : out['learn_time']   = learn_time
            if record_prob    : out['probability']  = list(map(get_float,prob)) if batched else get_float(prob)
            if record_action  : out['action']       = action
            if feedbacks      : out['feedback']     = feedback
            if record_reward  : out['reward']       = list(map(get_reward,reward)) if batched else get_reward(reward)
            if record_regret  : out['regret']       = list(map(get_regret,reward,rewards)) if batched else get_regret(reward, rewards, actions)
            if record_rank    : out['rank'  ]       = list(map(get_rank,reward,rewards,actions)) if batched else get_rank(reward, rewards, actions)
            if record_ope_loss: out['ope_loss']     = get_ope_loss(learner)

            out.update({k: interaction[k] for k in interaction.keys()-OnPolicyEvaluator.IMPLICIT_EXCLUDE})

            if info:
                out.update(info)
                info.clear()

            if out:
                if batched:
                    #we flatten batched items so output works seamlessly with Result
                    yield from ({k:v[i] for k,v in out.items()} for i in range(len(context)))
                else:
                    yield out

class OffPolicyEvaluator(Evaluator):

    IMPLICIT_EXCLUDE = {"actions", "rewards", "action", "reward", "probability", "ope_loss"}

    def __init__(self,
        record: Sequence[Literal['reward','time','ope_loss','probability','action','context','actions','rewards']] = ['reward'],
        learn: bool = True,
        predict: bool = True,
        seed: float = None) -> None:
        """
        Args:
            record: The datapoints to record for each interaction.
            learn: Indicates that off-policy learning should occur as part of the off-policy task.
            evals: Indicates that off-policy evaluation should occur as part of the off-policy task.
            seed: Provide an explicit seed to use during evaluation. If not provided a default is used.
        """

        self._record  = [record] if isinstance(record,str) else record
        self._learn   = learn
        self._predict = predict
        self._seed    = seed

        if 'ope_loss' in self._record:
            # OPE loss metric is only available for VW models
            # Divide by the number of samples for the average loss metric and see this article for more info
            # https://vowpalwabbit.org/docs/vowpal_wabbit/python/latest/tutorials/off_policy_evaluation.html
            PackageChecker.vowpalwabbit('OffPolicyEvaluator')

    def evaluate(self, environment: Optional[Environment], learner: Optional[Learner]) -> Iterable[Mapping[Any,Any]]:

        interactions = environment.read()
        learner = SafeLearner(learner, self._seed if self._seed is not None else CobaContext.store.get("experiment_seed"))

        first, interactions = peek_first(interactions)

        if not interactions:return []

        batched  = is_batch(first.get('context')) or is_batch(first.get('actions'))
        discrete = 'actions' in first and len(first['actions'][0] if batched else first['actions']) > 0

        first_rewards = first.get('rewards',[None])[0] if batched else first.get('rewards',None)
        first_actions = first.get('actions',[None])[0] if batched else first.get('actions',None)

        if self._predict and first_actions is None:
            raise CobaException("Interactions need to have 'actions' defined for OPE.")

        if self._predict and (first_rewards is None or first_actions is None):
            raise CobaException("Interactions need to have 'rewards' defined for OPE. This can be done using `Environments.ope_rewards`.")

        try:
            learner.request(first['context'],first['actions'],first['actions'])
        except Exception as ex:
            implements_request = '`request`' not in str(ex)
        else:
            implements_request = True

        record_time     = 'time'        in self._record
        record_reward   = 'reward'      in self._record and self._predict and 'actions' in first
        record_ope_loss = 'ope_loss'    in self._record and self._predict and 'actions' in first
        record_action   = 'action'      in self._record
        record_prob     = 'probability' in self._record
        record_context  = 'context'     in self._record
        record_actions  = 'actions'     in self._record
        record_rewards  = 'rewards'     in self._record and discrete

        request = learner.request
        predict = learner.predict
        learn   = learner.learn
        info    = CobaContext.learning_info

        info.clear()

        for interaction in interactions:

            out = {}
            interaction = interaction.copy()

            log_context = interaction.pop('context')
            log_action  = interaction.pop('action')
            log_reward  = interaction.pop('reward')
            log_prob    = interaction.pop('probability',None)
            log_rewards = interaction.pop('rewards',None)
            log_actions = interaction.pop('actions',None)

            batched  = is_batch(log_context)
            discrete = log_actions and len(log_actions[0] if batched else log_actions) > 0

            if record_time:
                predict_time = 0
                learn_time   = 0

            if self._predict and log_actions is not None and log_rewards is not None:
                if implements_request:
                    if discrete:
                        start_time   = time.time()
                        on_probs     = request(log_context,log_actions,log_actions)
                        predict_time = time.time()-start_time
                        if not batched:
<<<<<<< HEAD
                            ope_reward = sum(p*float(log_rewards.eval(a)) for p,a in zip(on_probs,log_actions))
                            on_action, on_prob = sample_actions(log_actions, on_probs)
                        else:
                            ope_reward = [ sum(p*float(R.eval(a)) for p,a in zip(P,A)) for P,A,R in zip(on_probs,log_actions,log_rewards) ]
                            on_action, on_prob = zip(*[sample_actions(actions, probs) for actions, probs in zip(log_actions, on_probs)])
=======
                            ope_reward = sum(p*float(log_rewards(a)) for p,a in zip(on_probs,log_actions))
                        else:
                            ope_reward = [ sum(p*float(R(a)) for p,a in zip(P,A)) for P,A,R in zip(on_probs,log_actions,log_rewards) ]
>>>>>>> 7499d8b4
                    else:
                        start_time   = time.time()
                        on_action, on_prob = predict(log_context, log_actions)[:2]
                        predict_time = time.time()-start_time

                        if not batched:
                            ope_reward = on_prob*float(log_rewards(log_action))
                        else:
                            ope_reward = [p*float(r) for p,r in zip(on_prob,log_rewards(log_action))]
                else:
                    start_time        = time.time()
                    on_action,on_prob = predict(log_context, log_actions)[:2]
                    predict_time      = time.time()-start_time

                    ope_reward = log_rewards(on_action)

            if self._learn:
                start_time = time.time()
                if self._learn: learn(log_context, log_action, log_reward, log_prob)
                learn_time = time.time() - start_time

            if record_time  :  out['predict_time'] = predict_time
            if record_time  :  out['learn_time']   = learn_time
            if record_reward:  out['reward']       = ope_reward
            if record_action:  out['action']       = on_action
            if record_prob:    out['probability']  = on_prob
            if record_context: out['context']      = log_context
            if record_actions: out['actions']      = log_actions
            if record_rewards: out['rewards']      = log_rewards

            out.update({k: interaction[k] for k in interaction.keys()-OffPolicyEvaluator.IMPLICIT_EXCLUDE})

            if record_ope_loss: out['ope_loss'] = get_ope_loss(learner) if not batched else [get_ope_loss(learner)] * len(log_context)

            if info:
                out.update(info)
                info.clear()

            if out:
                if batched:
                    #we flatten batched items so output works seamlessly with Result
                    yield from ({k:v[i] for k,v in out.items()} for i in range(len(log_context)))
                else:
                    yield out

class ExplorationEvaluator(Evaluator):

    def __init__(self,
        record: Sequence[Literal['context','actions','action','reward','probability','time','rewards']] = ['reward'],
        ope: bool = None,
        qpct: float = .005,
        cmax: float = 1.0,
        cinit: float = None,
        seed: float = None) -> None:
        """
        Args:
            record: The datapoints to record for each interaction.
            ope: Indicates whether off-policy estimates should be included from rejected training examples.
            qpct: The unbiased case is q = 0. Smaller values give better estimates but reject more data.
            cmax: The maximum value that the evaluator is allowed to use for `c` (the rejection sampling multiplier).
                To get an unbiased estimate we need a `c` value such that c*on_prob/log_prob <= 1 for all
                on_prob/log_prob. The value `cmax` determines the maximum value `c` can be in order to guarantee `c`
                will be an unbiased estimate. In practice, it is often better to not modify this value and instead
                change `qpct` to control the biasedness of the estimate.
            cinit: The initial value to use for `c` (the rejection sampling multiplier). If left as None then a very
                conservative, data-adaptive estimate is used to initialize `c`. Without prior knowledge of the data
                leaving this as `None` is likely the best course of action.
            seed: Provide an explicit seed to use during evaluation. If not provided a default is used.
        """

        #An implementation of https://arxiv.org/ftp/arxiv/papers/1210/1210.4862.pdf

        self._record = [record] if isinstance(record,str) else record
        self._ope    = ope
        self._qpct   = qpct
        self._cmax   = cmax
        self._cinit  = cinit
        self._seed   = seed

    def evaluate(self, environment: Optional[Environment], learner: Optional[Learner]) -> Iterable[Mapping[Any,Any]]:

        interactions = environment.read()
        learner      = SafeLearner(learner, self._seed if self._seed is not None else CobaContext.store.get("experiment_seed"))
        rng          = CobaRandom(self._seed if self._seed is not None else CobaContext.store.get("experiment_seed"))

        first_100, interactions = peek_first(interactions,n=100)

        if not interactions: return []

        first    = first_100[0]
        batched  = first and (is_batch(first.get('context')) or is_batch(first.get('actions')))
        discrete = 'actions' in first and len(first['actions'][0] if batched else first['actions']) > 0

        if self._ope is None: self._ope = ('rewards' in first)

        if not all(k in first.keys() for k in ['context', 'action', 'reward', 'actions', 'probability']):
            raise CobaException("ExplorationEvaluator requires interactions with `['context', 'action', 'reward', 'actions', 'probability']`")

        if not discrete:
            raise CobaException("ExplorationEvaluator does not currently support continuous actions")

        if batched:
            raise CobaException("ExplorationEvaluator does not currently support batching")

        try:
            learner.request(first['context'],first['actions'],first['actions'])
        except Exception as ex:
            if '`request`' in str(ex):
                raise CobaException("ExplorationEvaluator requires Learners to implement a `request` method")

        if self._ope and 'rewards' not in first:
            raise CobaException((
                "ExplorationEvaluator was called with ope=True but the given interactions "
                "do not have an ope rewards. To assign ope rewards to environments call "
                "Environments.ope_rewards() with desired parameters before running the "
                "experiment."
            ))

        record_time     = 'time'        in self._record
        record_reward   = 'reward'      in self._record
        record_action   = 'action'      in self._record
        record_actions  = 'actions'     in self._record
        record_context  = 'context'     in self._record
        record_prob     = 'probability' in self._record
        record_ope_loss = 'ope_loss'    in self._record
        record_rewards  = 'rewards'     in self._record

        request = learner.request
        learn   = learner.learn
        info    = CobaContext.learning_info

        info.clear()

        first_probs = [i['probability'] for i in first_100] + [(1-i['probability'])/(len(i['actions'])-1) for i in first_100]
        ope_rewards = []
        Q           = []
        c           = self._cinit or min(list(filter(None,first_probs))+[self._cmax])
        t           = 0

        for interaction in interactions:

            t += 1

            info.clear()
            interaction = interaction.copy()

            log_context      = interaction.pop('context')
            log_actions      = interaction.pop('actions')
            log_action       = interaction.pop('action')
            log_reward       = interaction.pop('reward')
            log_prob         = interaction.pop('probability')
            log_rewards      = interaction.pop('rewards',None)
            log_action_index = log_actions.index(log_action)

            start_time = time.time()
            on_probs = request(log_context,log_actions,log_actions)
            on_prob = on_probs[log_action_index]
            predict_time = time.time()-start_time

            if self._ope and log_rewards: ope_rewards.append(sum(map(__mul__, on_probs, map(float,map(log_rewards,log_actions)))))

            #I tested many techniques for both maintaining Q and estimating its qpct percentile...
            #Implemented here is the insort method because it provided the best runtime by far.
            #The danger of this method is that the computational complexity is T (due to inserts).
            #Even so, T has to become very large (many millions?) before it is slower than alternatives.
            #The most obvious alternative I played with was using dequeue with a fixed size/complexity.
            #However, this requires sorting the dequeue for every accepted action which is incredibly slow.
            if on_prob != 0:
                insort(Q,log_prob/on_prob)

            #we want c*on_prob/log_prob <= 1 approximately (1 - qpct) of the time.
            #We know that if c <= min(log_prob) this condition will be met 100% of the time.
            #This might be too conservative though because it doesn't consider
            #the value of on_prob. For example if on_prob:=log_prob then the
            #above condition will be met if c = 1 which will be >= min(log_prob).
            if rng.random() <= c*(on_prob/log_prob):

                out = {}
                if ope_rewards:
                    ope_rewards[-1] = log_reward
                else:
                    ope_rewards.append(log_reward)

                start_time = time.time()
                learn(log_context, log_action, log_reward, on_prob)
                learn_time = time.time() - start_time

                if record_time    : out['predict_time'] = predict_time
                if record_time    : out['learn_time']   = learn_time
                if record_context : out['context']      = log_context
                if record_actions : out['actions']      = log_actions
                if record_action  : out['action']       = log_action
                if record_reward  : out['reward']       = mean(ope_rewards)
                if record_prob    : out['probability']  = on_prob
                if record_ope_loss: out['ope_loss']     = get_ope_loss(learner)
                if record_rewards : out['rewards']      = ope_rewards

                if info: out.update(info)
                if out : yield out

                ope_rewards.clear()
                c = min(percentile(Q,self._qpct,sort=False), self._cmax)

        if ope_rewards:
            pass
            #If we hit this it means that there was rejected data at the end of the
            #simulation. I haven't found a good way of dealing with this case. In
            #general I don't think it should be a problem unless we are working with
            #very small datasets. Commented out below is the previous functionality:
            #out = {}
            #if record_time   : out['predict_time'] = predict_time
            #if record_reward : out['reward']       = mean(ope_rewards)
            #if out: yield out<|MERGE_RESOLUTION|>--- conflicted
+++ resolved
@@ -234,17 +234,11 @@
                         on_probs     = request(log_context,log_actions,log_actions)
                         predict_time = time.time()-start_time
                         if not batched:
-<<<<<<< HEAD
                             ope_reward = sum(p*float(log_rewards.eval(a)) for p,a in zip(on_probs,log_actions))
                             on_action, on_prob = sample_actions(log_actions, on_probs)
                         else:
                             ope_reward = [ sum(p*float(R.eval(a)) for p,a in zip(P,A)) for P,A,R in zip(on_probs,log_actions,log_rewards) ]
                             on_action, on_prob = zip(*[sample_actions(actions, probs) for actions, probs in zip(log_actions, on_probs)])
-=======
-                            ope_reward = sum(p*float(log_rewards(a)) for p,a in zip(on_probs,log_actions))
-                        else:
-                            ope_reward = [ sum(p*float(R(a)) for p,a in zip(P,A)) for P,A,R in zip(on_probs,log_actions,log_rewards) ]
->>>>>>> 7499d8b4
                     else:
                         start_time   = time.time()
                         on_action, on_prob = predict(log_context, log_actions)[:2]
