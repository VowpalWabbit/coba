--- conflicted
+++ resolved
@@ -176,20 +176,12 @@
         try:
             CobaContext.logger.log("Experiment Started")
             Pipes.join(workitems, unfinished, chunk, max_chunk, process, preamble, encode, sink).run()
-<<<<<<< HEAD
             CobaContext.logger.log("Experiment Finished")
-        except KeyboardInterrupt: # pragma: no cover
+        except KeyboardInterrupt: #pragma: no cover
             CobaContext.logger.log("Experiment Aborted (aborted via Ctrl-C)")
-        except Exception as ex: # pragma: no cover
-=======
-
-        except KeyboardInterrupt: #pragma: no cover
-            CobaContext.logger.log("Experiment execution was manually aborted via Ctrl-C")
-
         except Exception as ex: #pragma: no cover
->>>>>>> ad760127
             CobaContext.logger.log(ex)
-            CobaContext.logger.log("Experiment Stopped")
+            CobaContext.logger.log("Experiment Failed")
 
         CobaContext.logger = old_logger
         del CobaContext.store['experiment_seed']
