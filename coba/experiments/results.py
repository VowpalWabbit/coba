import datetime
import re
import collections
import collections.abc

from pathlib import Path
from numbers import Number
from operator import truediv, sub, itemgetter, eq, contains, ge, lt, le, gt, or_
from abc import abstractmethod
<<<<<<< HEAD
from itertools import chain, repeat, accumulate, groupby, count
from typing import Any, Dict, List, Set, Tuple, Optional, Sequence, Hashable, Iterable, Iterator, Union, Type, Callable, NamedTuple

import pandas as pd
from matplotlib import lines, pyplot as plt

=======
from itertools import chain, repeat, accumulate, groupby, count, compress
from typing import Any, Mapping, Tuple, Optional, Sequence, Iterable, Iterator, Union, Callable, NamedTuple, overload
>>>>>>> fa532e23
from coba.backports import Literal

from coba.environments import Environment
from coba.statistics import mean, stdev, StandardErrorOfMean, BootstrapConfidenceInterval, BinomialConfidenceInterval, PointAndInterval
from coba.contexts import CobaContext
from coba.exceptions import CobaException
from coba.utilities import PackageChecker
from coba.pipes import Pipes, Sink, Source, JsonEncode, JsonDecode, DiskSource, DiskSink, IterableSource, ListSink, Foreach

def exponential_moving_average(values:Sequence[float], span:int=None) -> Iterable[float]:
    #exponential moving average identical to Pandas df.ewm(span=span).mean()
    alpha = 2/(1+span)
    cumwindow  = list(accumulate(values          , lambda a,v: v + (1-alpha)*a))
    cumdivisor = list(accumulate([1.]*len(values), lambda a,v: v + (1-alpha)*a)) #type: ignore
    return map(truediv, cumwindow, cumdivisor)

def moving_average(values:Sequence[float], span:int=None) -> Iterable[float]:

    if span == 1:
        return values

    if span is None or span >= len(values):
        return tuple(map(truediv, accumulate(values),count(1)))

    window_sums  = accumulate(map(sub, values, chain(repeat(0,span),values)))
    window_sizes = chain(range(1,span), repeat(span))

    return map(truediv,window_sums,window_sizes)

def old_to_new(
    env_rows: Mapping[int           ,Mapping[str,Any]] = {},
    lrn_rows: Mapping[int           ,Mapping[str,Any]] = {},
    int_rows: Mapping[Tuple[int,int],Mapping[str,Any]] = {}) -> Tuple[Sequence,Sequence,Sequence]:

    env_hdrs = set().union(*[v.keys()            for v in env_rows.values()]) - {'environment_id'}
    lrn_hdrs = set().union(*[v.keys()            for v in lrn_rows.values()]) - {'learner_id'}
    int_hdrs = set().union(*[v['_packed'].keys() for v in int_rows.values()]) - {'environment_id','learner_id','index'}

    rwd_col = ['reward'] if 'reward' in int_hdrs else []

    env_hdrs = ['environment_id'                     ] +           sorted(env_hdrs)
    lrn_hdrs = [                 'learner_id'        ] +           sorted(lrn_hdrs)
    int_hdrs = ['environment_id','learner_id','index'] + rwd_col + sorted(int_hdrs-{'reward'})

    env_table = Table(env_hdrs)
    lrn_table = Table(lrn_hdrs)
    int_table = Table(int_hdrs)

    env_rows = [ { "environment_id":k, **v } for k,v in env_rows.items() ]
    env_table.insert(rows=[[row.get(k) for k in env_hdrs] for row in env_rows])

    lrn_rows = [ { "learner_id" :k,   **v } for k,v in lrn_rows.items() ]
    lrn_table.insert(rows=[[row.get(k) for k in lrn_hdrs] for row in lrn_rows])

    #These are the actual data columns
    int_hdrs = int_hdrs[3:]

    for (env_id, lrn_id), results in int_rows.items():
        if results.get('_packed'):
            names,cols = zip(*results['_packed'].items())
            N          = len(cols[0])

            if len(int_hdrs) != len(names):
                cols  += (Repeat(None,N),)*(len(int_hdrs) - len(names))
                names += tuple(set(int_hdrs)-set(names))

            index_columns     = (Repeat(env_id,N), Repeat(lrn_id,N), Count(1,N+1))
            ordered_data_cols = tuple(cols[names.index(col)] for col in int_hdrs)

            int_table.insert(cols=index_columns+ordered_data_cols)

    return env_table, lrn_table, int_table

def env_len_lrn_counts(interactions: 'Table') -> Tuple[Mapping[int,int],Mapping[int,int]]:
    ###WARNING, this logic has been highly optimized
    env_lengths  = {}
    env_lrn_cnts = collections.defaultdict(int)
    for g, i in groupby(zip(*interactions.col_values()[:2])):
        env_lrn_cnts[g[0]]+=1
        if g[0] not in env_lengths:
            env_lengths[g[0]] = sum(1 for _ in i)

    return env_lengths, env_lrn_cnts

class Repeat:
    __slots__ =('value','times')
    def __init__(self, value, times):
        self.value = value
        self.times = times

    def __iter__(self):
        return iter(repeat(self.value,self.times))

    def __len__(self) -> int:
        return self.times

    def __eq__(self, o: object) -> bool:
        return isinstance(o,Repeat) and o.value == self.value and o.times == self.times

class Count:
    __slots__ =('start','end')
    def __init__(self, start,end):
        self.start = start
        self.end   = end

    def __iter__(self):
        return iter(range(self.start, self.end))

    def __len__(self) -> int:
        return self.end-self.start

    def __eq__(self, o: object) -> bool:
        return isinstance(o,Count) and o.start == self.start and o.end == self.end

class Compress:
    __slots__ =('_chunk','_keep')
    def __init__(self,chunk,keep):
        self._chunk = chunk
        self._keep = keep
    
    def __iter__(self):
        return iter(compress(self._chunk,self._keep))

    def __len__(self) -> int:
        return sum(self._keep)

    def __eq__(self, o: object) -> bool:
        return isinstance(o,Compress) and self._chunk == o._chunk and self._keep == o._keep

class Table:
    """A container class for storing tabular data."""
    #Potentially overkill but by having our own "simple" table implementation we can provide
    #Several useful pieces of functionality out of the box. Additionally, when working with
    #Very large experiments pandas can become quite slow while our Table will work acceptably.

    @overload
    def __init__(self, table: 'Table', keep:Sequence[bool]=None) -> None:
        """Copy a Table and optionally indicate which entries to keep.

        Args:
            table: The table to copy.
            keep: Which column rows to keep.
        """

    @overload
    def __init__(self, columns: Sequence[str]) -> None:
        """Instantiate a Table.

        Args:
            cols: The names assigned to each item in an element of rows.
        """

    def __init__(self, *args):

        if isinstance(args[0], Table):
            self._col_names  = args[0].col_names
            self._col_chunks = [list(col) for col in args[0]._col_chunks]

            if len(args) > 1:
                keep = args[1]
                assert len(keep) == len(self)

                n_cols   = len(self._col_names)
                n_chunks = len(self._col_chunks[0]) if n_cols else 0

                empty = tuple()
                i = 0

                for j in range(n_chunks):
                    chunk_size = len(self._col_chunks[0][j])
                    chunk_keep = keep[i:i+chunk_size]

                    if all(chunk_keep):
                        pass
                    elif not any(chunk_keep):
                        for col in self._col_chunks: col[j] = empty
                    else:
                        for col in self._col_chunks: col[j] = Compress(col[j], chunk_keep)

                    i+=chunk_size
        else:
            self._col_names = args[0]
            self._col_chunks = [[] for _ in args[0]]

    @property
    def col_names(self) -> Sequence[str]:
        """The columns in the table."""
        return self._col_names

    def col_values(self) -> Sequence[Iterable[Any]]:
        return [ chain.from_iterable(c) for c in self._col_chunks]

    def row_values(self) -> Iterable[Sequence[Any]]:
        return zip(*self.col_values())

    def insert(self, *, cols:Sequence[Iterable[Any]]=None, rows:Sequence[Sequence[Any]]=None) -> 'Table':

        if cols:
            assert len(cols) == len(self._col_names), "A column entry was not provided for every column"
            assert len(set(map(len,cols))) == 1, "Different sized column entries were provided."

            for col,new in zip(self._col_chunks,cols):
                col.append(new)

        if rows:
            assert len(rows[0]) == len(self._col_names), "A column entry was not provided for every column"
            assert len(set(map(len,rows))) == 1, "Different sized row entries were provided."

            for col,new in zip(self._col_chunks,zip(*rows)):
                col.append(new)

        return self

    def filter(self, row_pred:Callable[[Sequence[Any]],bool] = None, comparison:Literal['default','=','<=','<','>','>=','match','in']="default", **kwargs) -> 'Table':
        """Filter to specific rows. Applied as an Or. To "And" call filter multiple times.

        Args:
            pred: A predicate that returns true for row dictionaries that should be kept.
            kwargs: key value pairs where the key is the column and the value indicates what
                value a row should have in that column to be kept. Keeping logic depends on
                the row value type and the kwargs value type. If kwarg value == row value keep
                the row. If kwarg value is callable pass the row value to the predicate. If
                kwarg value is a collection keep the row if the row value is in the collection.
                If kwarg value is a string apply a regular expression match to the row value.
        """

        keep = list(map(row_pred,self)) if row_pred else [False]*len(self) if kwargs else [True]*len(self)

        is_default_comparison = comparison == 'default'

        for filter_col, filter_val in kwargs.items():

            chunks = self._col_chunks[self._col_names.index(filter_col)]

            if is_default_comparison:
                if isinstance(filter_val,collections.abc.Container) and not isinstance(filter_val,str):
                    comparison = 'in'
                else:
                    comparison = "="

            if callable(filter_val):
                keep = list(map(or_,keep,map(filter_val,chain.from_iterable(chunks))))

            elif comparison == "in":
                try:
                    filter_val = set(filter_val)
                except:
                    pass

                compare = contains

                new_keep = []
                i = 0
                
                for chunk in chunks:
                    if chunk.__class__ is Repeat:
                        if compare(filter_val,chunk.value):
                            new_keep.extend(repeat(True,len(chunk)))
                        else:
                            new_keep.extend(keep[i:i+len(chunk)])
                    else:
                        new_keep.extend(map(or_,keep[i:i+len(chunk)],map(compare,repeat(filter_val),chunk)))

                    i+=len(chunk)

                keep = new_keep

            elif comparison == "=":
                compare = eq
                
                new_keep = []
                i = 0

                for chunk in chunks:
                    if chunk.__class__ is Repeat:
                        if compare(filter_val,chunk.value):
                            new_keep.extend(repeat(True,len(chunk)))
                        else:
                            new_keep.extend(keep[i:i+len(chunk)])
                    else:
                        new_keep.extend(map(or_,keep[i:i+len(chunk)],map(compare,repeat(filter_val),chunk)))

                    i+=len(chunk)

                keep = new_keep
                
            elif comparison in ["<","<=",">=",">"]:
                compare = [lt,le,ge,gt][["<","<=",">=",">"].index(comparison)]
                
                new_keep = []
                i = 0

                for chunk in chunks:
                    if chunk.__class__ is Count:
                        pass
                        lower = compare(chunk.start,filter_val)
                        equal = compare(filter_val ,filter_val)
                        upper = compare(chunk.end  ,filter_val)
                        
                        if lower==upper:
                            if lower:
                                new_keep.extend(repeat(True,len(chunk)))
                            else:
                                new_keep.extend(keep[i:i+len(chunk)])
                        else:
                            n_lower = filter_val-chunk.start
                            n_equal = int((chunk.end-filter_val)>0) 
                            n_upper = chunk.end-filter_val-1
                            
                            if lower:
                                new_keep.extend(repeat(True,n_lower))
                            else:
                                new_keep.extend(keep[i:i+n_lower])

                            if n_equal:
                                new_keep.append(keep[i+n_lower] or equal)

                            if upper:
                                new_keep.extend(repeat(True,n_upper))
                            else:
                                new_keep.extend(keep[i+n_lower+1:i+n_lower+1+n_upper])
                    elif chunk.__class__ is Repeat:
                        if compare(chunk.value, filter_val):
                            new_keep.extend(repeat(True,len(chunk)))
                        else:
                            new_keep.extend(keep[i:i+len(chunk)])
                    else:
                        new_keep.extend(map(or_,keep[i:i+len(chunk)],map(compare,chunk,repeat(filter_val))))

                    i+=len(chunk)
                
                keep = new_keep
            
            elif comparison == 'match':
                
                is_sequence = isinstance(filter_val,collections.abc.Sequence) and not isinstance(filter_val,str)
                filter_vals = filter_val if is_sequence else [filter_val]
                values      = list(chain.from_iterable(chunks))

                for filter_val in filter_vals:
                    if isinstance(filter_val,Number) and isinstance(values[0],Number):
                        keep = [a or v == filter_val for a,v in zip(keep,values)]
                    elif isinstance(filter_val,Number) and isinstance(values[0],str):
                        _re = re.compile(f'(\D|^){filter_val}(\D|$)')
                        keep = [a or bool(_re.search(v)) for a,v in zip(keep,values)]
                    elif isinstance(filter_val,str) and isinstance(values[0],str):
                        _re = re.compile(filter_val)
                        keep = [a or filter_val == v or bool(_re.search(v)) for a,v in zip(keep,values)]

        return Table(self, keep)

    def to_pandas(self) -> Any:
        """Turn the Table into a Pandas data frame."""

        PackageChecker.pandas("Table.to_pandas")
        import pandas as pd #type: ignore
        return pd.DataFrame(self.row_values(), columns=self.col_names)

    def to_dicts(self) -> Sequence[Mapping[str,Any]]:
        """Turn the Table into a sequence of tuples."""
        return [dict(zip(self.col_names,row)) for row in self]

    def __iter__(self) -> Iterator[Sequence[Any]]:
        return iter(zip(*self.col_values()))

    def __str__(self) -> str:
        return str({"Columns": self.col_names, "Rows": len(self)})

    def __len__(self) -> int:
        if self._col_chunks:
            return sum(map(len,self._col_chunks[0]))
        return 0

    def __eq__(self, o: object) -> bool:
        return isinstance(o,Table) and o.col_names == self.col_names and all(r1==r2 for r1,r2 in zip(o.row_values(),self.row_values()))

    def _ipython_display_(self):
        #pretty print in jupyter notebook (https://ipython.readthedocs.io/en/stable/config/integrating.html)
        print(str(self))

class TransactionIO_V4(Source['Result'], Sink[Any]):

    def __init__(self, log_file: Optional[str] = None, minify:bool=True) -> None:

        self._log_file = log_file
        self._minify   = minify
        self._source   = DiskSource(log_file) if log_file else IterableSource()
        self._sink     = DiskSink(log_file)   if log_file else ListSink(self._source.iterable)

    def write(self, item: Any) -> None:
        if isinstance(self._sink, ListSink):
            self._sink.write(self._encode(item))
        else:
            if not Path(self._sink._filename).exists():self._sink.write('["version",4]')
            self._sink.write(JsonEncode(self._minify).filter(self._encode(item)))

    def read(self) -> 'Result':

        exp_dict = {}
        lrn_rows = {}
        env_rows = {}
        int_rows = {}

        if isinstance(self._source, IterableSource):
            decoded_source = self._source
        else:
            decoded_source = Pipes.join(self._source, Foreach(JsonDecode()))

        for trx in decoded_source.read():

            if not trx: continue

            if trx[0] == "experiment":
                exp_dict = trx[1]

            if trx[0] == "E":
                env_rows[trx[1]] = trx[2]

            if trx[0] == "L":
                lrn_rows[trx[1]] = trx[2]

            if trx[0] == "I":
                int_rows[tuple(trx[1])] = trx[2]

        return Result(*old_to_new(env_rows, lrn_rows, int_rows), exp_dict)

    def _encode(self,item):
        if item[0] == "T0":
            return ['experiment', {"n_learners":item[1], "n_environments":item[2], "description":None} if len(item)==3 else item[1] ]

        if item[0] == "T1":
            return ["L", item[1], item[2]]

        if item[0] == "T2":
            return ["E", item[1], item[2]]

        if item[0] == "T3":
            rows_T = collections.defaultdict(list)

            for row in item[2]:
                for col,val in row.items():
                    if col == "rewards" : col="reward"
                    if col == "reveals" : col="reveal"
                    rows_T[col].append(val)

            return ["I", item[1], { "_packed": rows_T }]

        return None

class TransactionIO_V3(Source['Result'], Sink[Any]):

    def __init__(self, log_file: Optional[str] = None, minify:bool = True) -> None:

        self._log_file = log_file
        self._minify   = minify
        self._source   = DiskSource(log_file) if log_file else IterableSource()
        self._sink     = DiskSink(log_file) if log_file else ListSink(self._source.iterable)

    def write(self, item: Any) -> None:
        if isinstance(self._sink, ListSink):
            self._sink.write(self._encode(item))
        else:
            if not Path(self._sink._filename).exists():self._sink.write('["version",3]')
            self._sink.write(JsonEncode(self._minify).filter(self._encode(item)))

    def read(self) -> 'Result':
        n_lrns   = None
        n_envs   = None
        lrn_rows = {}
        env_rows = {}
        int_rows = {}

        if isinstance(self._source, IterableSource):
            decoded_source = self._source
        else:
            decoded_source = Pipes.join(self._source, Foreach(JsonDecode()))

        for trx in decoded_source.read():

            if not trx: continue

            if trx[0] == "benchmark":
                n_lrns = trx[1]["n_learners"]
                n_envs = trx[1]["n_simulations"]

            if trx[0] == "S":
                env_rows[trx[1]] = trx[2]

            if trx[0] == "L":
                lrn_rows[trx[1]] = trx[2]

            if trx[0] == "I":
                int_rows[tuple(trx[1])] = trx[2]

        return Result(*old_to_new(env_rows, lrn_rows, int_rows), {"n_learners":n_lrns,"n_environments":n_envs})

    def _encode(self,item):
        if item[0] == "T0":
            return ['benchmark', {"n_learners":item[1], "n_simulations":item[2]}]

        if item[0] == "T1":
            return ["L", item[1], item[2]]

        if item[0] == "T2":
            return ["S", item[1], item[2]]

        if item[0] == "T3":
            rows_T = collections.defaultdict(list)

            for row in item[2]:
                for col,val in row.items():
                    rows_T[col].append(val)

            return ["I", item[1], { "_packed": rows_T }]

        return None

class TransactionIO(Source['Result'], Sink[Any]):

    def __init__(self, transaction_log: Optional[str] = None) -> None:

        if not transaction_log or not Path(transaction_log).exists():
            version = None
        else:
            version = JsonDecode().filter(next(DiskSource(transaction_log).read()))[1]

        if version == 3:
            self._transactionIO = TransactionIO_V3(transaction_log)

        elif version == 4:
            self._transactionIO = TransactionIO_V4(transaction_log)

        elif version is None:
            self._transactionIO = TransactionIO_V4(transaction_log)

        else:
            raise CobaException("We were unable to determine the appropriate Transaction reader for the file.")

    def write(self, transactions: Iterable[Any]) -> None:
        for transaction in transactions:
            self._transactionIO.write(transaction)

    def read(self) -> 'Result':
        return self._transactionIO.read()

class Points(NamedTuple):
    X    : Sequence[Any]
    Y    : Sequence[float]
    XE   : Sequence[float]  = None
    YE   : Sequence[float]  = None
    color: Union[str,int]   = None
    alpha: float            = 1
    label: Optional[str]    = None
    style: Literal['-','.'] = "-"
    zorder:int              = 1

class Plotter:
    @abstractmethod
    def plot(self,
        ax,
        lines: Sequence[Points],
        title: str,
        xlabel: str,
        ylabel: str,
        xlim: Tuple[Optional[Number],Optional[Number]],
        ylim: Tuple[Optional[Number],Optional[Number]],
        xticks: bool,
        yticks: bool,
        xrotation: Optional[float],
        yrotation: Optional[float],
        out: Union[None,Literal['screen'],str]) -> None:
        pass

class MatplotlibPlotter(Plotter):

    def plot(self,
        ax,
        lines: Sequence[Points],
        title: str,
        xlabel: str,
        ylabel: str,
        xlim: Tuple[Optional[Number],Optional[Number]],
        ylim: Tuple[Optional[Number],Optional[Number]],
        xticks: bool,
        yticks: bool,
        xrotation: Optional[float],
        yrotation: Optional[float],
        out: Union[None,Literal['screen'],str]
    ) -> None:

        xlim = xlim or [None,None]
        ylim = ylim or [None,None]

        PackageChecker.matplotlib('Result.plot_learners')
        import matplotlib.pyplot as plt #type: ignore

        color_cycle = plt.rcParams['axes.prop_cycle'].by_key()['color']

        ax: plt.Axes

        bad_xlim  = xlim and xlim[0] is not None and xlim[1] is not None and xlim[0] >= xlim[1]
        bad_ylim  = ylim and ylim[0] is not None and ylim[1] is not None and ylim[0] >= ylim[1]
        bad_lines = not lines

        if bad_xlim or bad_ylim or bad_lines:
            if bad_xlim:
                CobaContext.logger.log("The xlim end is less than the xlim start. Plotting is impossible.")
            if bad_ylim:
                CobaContext.logger.log("The ylim end is less than the ylim start. Plotting is impossible.")
            if bad_lines:
                CobaContext.logger.log(f"No data was found for plotting.")
        else:

            if not ax or isinstance(ax,int):
                if 'coba' in plt.get_figlabels():
                    f = plt.figure(num="coba")
                    ax = f.add_subplot(111) if not isinstance(ax,int) else f.add_subplot(ax)
                else:
                    ax = plt.subplot(111) if not isinstance(ax,int) else plt.subplot(ax)

            in_lim = lambda v,lim: lim is None or ((lim[0] or -float('inf')) <= v and v <= (lim[1] or float('inf')))

            any_label = False
            num_coalesce = lambda x1,x2: x1 if isinstance(x1,(int,float)) else x2

            for X, Y, XE, YE, c, a, l, fmt,z in lines:

                if l: any_label = True

                # we remove values outside of the given lims because matplotlib won't correctly scale otherwise
                if not YE:
                    XY = [(x,y) for i,x,y in zip(count(),X,Y) if in_lim(num_coalesce(x,i),xlim) and in_lim(num_coalesce(y,i),ylim)]
                    X,Y = map(list,zip(*XY)) if XY else ([],[])
                else:
                    XYE = [(x,y,e) for i,x,y,e in zip(count(),X,Y,YE) if in_lim(num_coalesce(x,i),xlim) and in_lim(num_coalesce(y,i),ylim)]
                    X,Y,YE = map(list,zip(*XYE)) if XYE else ([],[],[])

                if isinstance(c,int): c = color_cycle[c%len(color_cycle)]

                not_err_bar = lambda E: not E or all([e is None for e in E])

                if X and Y:
                    if all(map(not_err_bar,[XE,YE])):
                        ax.plot(X, Y, fmt,  color=c, alpha=a, label=l,zorder=z)
                    else:
                        XE = None if not_err_bar(XE) else list(zip(*XE)) if isinstance(XE[0],tuple) else XE
                        YE = None if not_err_bar(YE) else list(zip(*YE)) if isinstance(YE[0],tuple) else YE
                        error_every = max(int(len(X)*0.05),1) if fmt == "-" else 1
                        elinewidth = 0.5 if 'elinewidth' not in CobaContext.store else CobaContext.store['elinewidth']
                        ax.errorbar(X, Y, YE, XE, fmt, elinewidth=elinewidth, errorevery=error_every, color=c, alpha=a, label=l,zorder=z)

            if xrotation is not None:
                plt.xticks(rotation=xrotation)

            if yrotation is not None:
                plt.yticks(rotation=yrotation)

            if xlim[0] is None or xlim[1] is None:
                ax.autoscale(axis='x')

            if ylim[0] is None or ylim[1] is None:
                ax.autoscale(axis='y')

            ax.set_xlim(*xlim)
            ax.set_ylim(*ylim)
            
            ax.autoscale(axis='both')

            ax.set_title(title, loc='left', pad=15)
            ax.set_ylabel(ylabel)
            ax.set_xlabel(xlabel)

            if ax.get_legend() is None: #pragma: no cover
                scale = 0.65
                box1 = ax.get_position()
                ax.set_position([box1.x0, box1.y0 + box1.height * (1-scale), box1.width, box1.height * scale])
            else:
                ax.get_legend().remove()

            if any_label:
                ax.legend(*ax.get_legend_handles_labels(), loc='upper left', bbox_to_anchor=(-.01, -.25), ncol=1, fontsize='medium') #type: ignore

            if not xticks:
                plt.xticks([])

            if not yticks:
                plt.yticks([])

            if out not in ['screen',None]:
                plt.tight_layout()
                plt.savefig(str(out), dpi=300)
                plt.show()
                plt.close()

            if out=="screen":
                plt.show()
                plt.close()

class FilterPlottingData:

    def filter(self, unfinished:'Result', x:Sequence[str], y:str) -> Table:
        
        if len(unfinished.interactions) == 0: raise CobaException("This result doesn't contain any evaluation data to plot.")
        if y not in unfinished.interactions.col_names: raise CobaException(f"{y} is not available in the environment. Plotting has been stopped.")
        
        finished = unfinished.filter_fin('min' if x == ['index'] else None)

        if len(finished.learners) == 0:
            raise CobaException("This result does not contain an environment which has been finished for every learner. Plotting has been stopped.")

        if len(finished.environments) != len(unfinished.environments):
            CobaContext.logger.log("Environments not present for all learners have been excluded. To supress this call filter_fin() before plotting.")

        #this kind of strange check 
        if max(map(len, finished.interactions._col_chunks[2])) != max(map(len, unfinished.interactions._col_chunks[2])) > 1 and x == ['index']:
            CobaContext.logger.log("This result contains environments of different lengths. The plot only includes interactions up to the shortest environment. To supress this warning in the future call <result>.filter_fin(n_interactions) before plotting.")

        return finished.interactions

class SmoothPlottingData:

    def filter(self, interactions:Table, y:str, span:Optional[int]) -> Sequence[Mapping[str,Any]]:

        try:#pragma: no cover
            #I'm not crazy about this because it depends on some implementation details but it is too fast not to
            y_index = interactions.col_names.index(y)
            out     = []
            
            for eid, lid, Y in zip(*interactions._col_chunks[:2], interactions._col_chunks[y_index]):
                out.append({"environment_id":eid.value, "learner_id":lid.value, y:moving_average(Y,span)})

            return out
        except:
            Y = interactions.col_values()[interactions.col_names.index(y)]
            G = iter(zip(*interactions.col_values()[:2]))

            out = []

            for g, _Y in groupby(Y, lambda key, G=G: next(G)):
                out.append({"environment_id":g[0], "learner_id":g[1], y:moving_average(list(_Y),span)})

            return out

class ContrastPlottingData:

    def filter(self, rows:Sequence[Mapping[str,Any]], y:str, mode:Union[Literal["diff","prob",'scat'],Callable[[float,float],float]], learner_id1:int) -> Sequence[Mapping[str,Any]]:

        sort_key  = lambda row: (row['environment_id'], 0 if row['learner_id']==learner_id1 else 1)
        group_key = lambda row: row['environment_id']

        if mode == "prob":
            contraster = lambda Y1,Y2: list(map(int,map(gt,Y1,Y2)))
        elif mode == "diff":
            contraster = lambda Y1,Y2: list(map(sub,Y1,Y2))
        elif mode =="scat":
            contraster = lambda Y1,Y2: list(zip(Y1,Y2))
        else:
            contraster = lambda Y1,Y2: list(map(mode,Y1,Y2))

        contrast = lambda env_id, pair: {'environment_id': env_id, y: contraster(pair[0][y],pair[1][y]) }

        return [ contrast(env_id,list(pair)) for env_id, pair in groupby(sorted(rows,key=sort_key),key=group_key) ]

class TransformToXYE:

    def filter(self,
        rows: Sequence[Mapping[str,Any]],
        envs: Mapping[int,Mapping[str,Any]],
        x:Sequence[str],
        y:str,
        err:Union[str,None,PointAndInterval]) -> Sequence[Tuple[Any,float,Union[None,float,Tuple[float,float]]]]:

        if err == 'sd':
            YE = lambda z: (mean(z), stdev(z))
        elif err == 'se':
            YE = StandardErrorOfMean(1.96).calculate #z-score for .975 area to the left and right
        elif err == "bs":
            YE = BootstrapConfidenceInterval(.95, mean).calculate
        elif err == "bi":
            YE = BinomialConfidenceInterval('wilson').calculate
        elif isinstance(err,PointAndInterval):
            YE = err.calculate
        else:
            YE = lambda z: (mean(z) if len(z) > 1 else z[0], None)

        iters = [ iter(row[y]) for row in rows ]
        first_val = next(iters[0])
        iters[0] = chain([first_val],iters[0])

        is_scatter = isinstance(first_val,(list,tuple))

        if x == ['index']:
            Z = zip(*iters)
            X = count(1)

            if not is_scatter:
                points = [(x,None)+YE(z) for x,z in zip(X,Z) ]
            else:
                points = [YE(z1)+YE(z2) for _,z in zip(X,Z) for z1,z2 in [tuple(zip(*z))]]
        else:
            XZ = collections.defaultdict(list)

            make_x = lambda eid: eid if list(x) == ['environment_id'] else envs[eid].get(x[0]) if len(x) == 1 else tuple(envs[eid].get(k) for k in x)
            for row,I in zip(rows,iters):
                XZ[str(make_x(row["environment_id"]))].append(list(I)[-1])

            if not is_scatter:
                points = [(x,None)+YE(z) for x,z in XZ.items()]
            else:
                points = [YE(z1)+YE(z2) for _,z in XZ.items() for z1,z2 in [tuple(zip(*z))]]

        return [ (x,y,xe,ye) for x,xe,y,ye in points ]

class Result:
    """A class representing the result of an Experiment."""

    @staticmethod
    def from_file(filename: str) -> 'Result':
        """Create a Result from a transaction file."""

        if not Path(filename).exists():
            raise CobaException("We were unable to find the given Result file.")

        return TransactionIO(filename).read()

    @staticmethod
    def from_logged_envs(environments: Sequence[Environment]):

        environments = [e for e in environments if e.params.get('logged')]

        envs_params = []
        lrns_params = []

        env_rows = {}
        lrn_rows = {}
        int_rows = {}

        my_mean = lambda x: sum(x)/len(x)

        for env in environments:

            is_batched = 'batched' in env.params
            env_params  = dict(env.params)
            lrn_params  = env_params.pop('learner')

            try:
                env_id = envs_params.index(env_params)
            except:
                env_id = len(envs_params)
                envs_params.append(env_params)
                env_rows[env_id] = env_params

            try:
                lrn_id = lrns_params.index(lrn_params)
            except:
                lrn_id = len(lrns_params)
                lrns_params.append(lrn_params)
                lrn_rows[lrn_id] = lrn_params

            if is_batched:
                results = {'_packed':{'reward': list(map(my_mean,map(itemgetter('reward'),env.read())))}}
            else:
                results = {'_packed':{'reward': list(map(itemgetter('reward'),env.read())) }}

            int_rows[(env_id,lrn_id)]= results

        return Result(*old_to_new(env_rows,lrn_rows,int_rows))

    def __init__(self,
        env_rows: Union[Sequence,Table] = Table([]),
        lrn_rows: Union[Sequence,Table] = Table([]),
        int_rows: Union[Sequence,Table] = Table([]),
        exp_dict: Mapping  = {}) -> None:
        """Instantiate a Result class.

        This constructor should never be called directly. Instead a Result file should be created
        from an Experiment and the result file should be loaded via Result.from_file(filename).
        """
        self.experiment = exp_dict

        self._environments = env_rows if isinstance(env_rows,Table) else Table(env_rows[0]).insert(rows=env_rows[1:])
        self._learners     = lrn_rows if isinstance(lrn_rows,Table) else Table(lrn_rows[0]).insert(rows=lrn_rows[1:])
        self._interactions = int_rows if isinstance(int_rows,Table) else Table(int_rows[0]).insert(rows=int_rows[1:])

        self._plotter = MatplotlibPlotter()

    @property
    def learners(self) -> Table:
        """The collection of learners used in the Experiment.

        The primary key of this table is learner_id.
        """
        return self._learners

    @property
    def environments(self) -> Table:
        """The collection of environments used in the Experiment.

        The primary key of this table is environment_id.
        """
        return self._environments

    @property
    def interactions(self) -> Table:
        """The collection of interactions that learners chose actions for in the Experiment.

        The primary key of this Table is (index, environment_id, learner_id). It should be noted that the InteractionTable
        has an additional property, to_progressive_pandas() which calculates the expanding moving average or exponential
        moving average for interactions ordered by index and grouped by environment_id and learner_id.
        """
        return self._interactions

    def set_plotter(self, plotter: Plotter) -> None:
        """Manually set the underlying plotting tool. By default matplotlib is used though this can be changed."""
        self._plotter = plotter

    def copy(self) -> 'Result':
        """Create a copy of Result."""
        return Result(Table(self.environments), Table(self.learners), Table(self.interactions), self.experiment)

    def filter_fin(self, n_interactions: Union[int,Literal['min']] = None) -> 'Result':
        """Filter the result to only contain data about environments with all learners and interactions.

        Args:
            n_interactions: The number of interactions at which an environment is considered complete.
        """
        interactions = self.interactions
        learners     = self.learners
        environments = self.environments

        env_lengths, env_lrn_cnts = env_len_lrn_counts(interactions)
        if n_interactions == 'min': n_interactions = min(env_lengths.values())

        def has_all(env_id):
            return env_lrn_cnts[env_id] == len(learners)

        def has_min(env_id):
            return n_interactions == None or env_lengths[env_id] >= n_interactions

        complete_ids = set([env_id for env_id in environments.col_values()[0] if has_all(env_id) and has_min(env_id)])

        if complete_ids != set(env_lengths.keys()):
            environments = environments.filter(environment_id=complete_ids)
            interactions = interactions.filter(environment_id=complete_ids)

        if n_interactions and {n_interactions} != set(env_lengths.values()):
            interactions = interactions.filter(index=n_interactions,comparison="<=")

        if len(environments) == 0:
            learners = learners.filter(lambda _:False)
            CobaContext.logger.log(f"There was no environment which was finished for every learner.")

        return Result(environments, learners, interactions, self.experiment)

    def filter_env(self, pred:Callable[[Mapping[str,Any]],bool] = None, **kwargs: Any) -> 'Result':
        """Filter the result to only contain data about specific environments.

        Args:
            pred: A predicate that returns true for learner dictionaries that should be kept.
            **kwargs: key-value pairs to filter on. To see filtering options see Table.filter.
        """

        if len(self.environments) == 0: return self

        environments = self.environments.filter(pred, **kwargs)
        learners     = self.learners
        interactions = self.interactions

        if len(environments) != len(self.environments):
            interactions = interactions.filter(environment_id=set(environments.col_values()[0]))
            learners     = learners    .filter(learner_id    =set(interactions.col_values()[1]))

        if len(environments) == 0:
            CobaContext.logger.log(f"No environments matched the given filter.")

        return Result(environments,learners,interactions,self.experiment)

    def filter_lrn(self, pred:Callable[[Mapping[str,Any]],bool] = None, **kwargs: Any) -> 'Result':
        """Filter the result to only contain data about specific learners.

        Args:
            pred: A predicate that returns true for learner dictionaries that should be kept.
            **kwargs: key-value pairs to filter on. To see filtering options see Table.filter.
        """
        if len(self.learners) == 0: return self

        environments = self.environments
        learners     = self.learners.filter(pred, **kwargs)
        interactions = self.interactions

        if len(learners) != len(self.learners):
            interactions = self.interactions.filter(learner_id    =set(learners.col_values()[0]))
            environments = self.environments.filter(environment_id=set(interactions.col_values()[0]))

        if len(learners) == 0:
            CobaContext.logger.log(f"No learners matched the given filter.")

        return Result(environments,learners,interactions)

    def plot_contrast(self,
        learner_id1: int,
        learner_id2: int,
        x          : Union[str, Sequence[str]] = "environment_id",
        y          : str = "reward",
        mode       : Union[Literal["diff","prob",'scat'],Callable[[float,float],float]] = "diff",
        span       : int = None,
        err        : Union[Literal['se','sd','bs'], None, PointAndInterval] = None,
        labels     : Sequence[str] = None,
        colors     : Sequence[str] = None,
        xlim       : Tuple[Optional[Number],Optional[Number]] = None,
        ylim       : Tuple[Optional[Number],Optional[Number]] = None,
        xticks     : bool = True,
        yticks     : bool = True,
        reverse    : bool = False,
        out        : Union[None,Literal['screen'],str] = 'screen',
        ax = None) -> None:
        """Plot a direct contrast of the performance for two learners.

        Args:
            learner_id1: The first learner to plot in the contrast.
            learner_id2: The second learner to plot in the contrast.
            x: The value to plot on the x-axis. This can either be index or environment columns to group by.
            y: The value to plot on the y-axis.
            mode: The kind of contrast plot to make: diff plots the pairwise difference, prob plots the the probability
                of learner_id1 beating learner_id2, and scatter plots learner_id1 on x-axis and learner_id2 on y axis.
            span: The number of y values to smooth together when reporting y. If this is None then the average of all y
                values up to current is shown otherwise a moving average with window size of span (the window will be
                smaller than span initially).
            err: This determines what kind of error bars to plot (if any). If `None` then no bars are plotted, if 'se'
                the standard error is shown, and if 'sd' the standard deviation is shown.
            labels: The legend labels to use in the plot. These should be in order of the actual legend labels.
            colors: The colors used to plot the learners plot.
            xlim: Define the x-axis limits to plot. If `None` the x-axis limits will be inferred.
            ylim: Define the y-axis limits to plot. If `None` the y-axis limits will be inferred.
            xticks: Whether the x-axis labels should be drawn.
            yticks: Whether the y-axis labels should be drawn.
            reverse: Whether to reverse order when counting winners and losers.
            out: Indicate where the plot should be sent to after plotting is finished.
            ax: Provide an optional axes that the plot will be drawn to. If not provided a new figure/axes is created.
        """
        try:
            xlim = xlim or [None,None]
            ylim = ylim or [None,None]

            x = [x] if isinstance(x,str) else list(x)
            self._validate_parameters(x)

            if x == ['index']:
                raise CobaException("plot_contrast does not currently support contrasting by `index`.")

            rows = FilterPlottingData().filter(self.filter_lrn(learner_id=[learner_id1, learner_id2]), x, y)
            rows = SmoothPlottingData().filter(rows, y, span)
            rows = ContrastPlottingData().filter(rows, y, mode, learner_id1)

            envs = self.environments
            XYE = TransformToXYE().filter(rows, { row[0]:dict(zip(envs.col_names,row)) for row in envs }, x, y, err)

            if x != ['index']:
                XYE = sorted(XYE, key=lambda xye: xye[1], reverse=reverse)

            bound = .5 if mode == "prob" else 0

            win,tie,loss = [],[],[]
            for _x,_y,_xe,_ye in XYE:
                o = 1 if not reverse else -1

                xl,xu = (0,0) if _xe is None else (_xe,_xe) if isinstance(_xe,Number) else _xe
                yl,yu = (0,0) if _ye is None else (_ye,_ye) if isinstance(_ye,Number) else _ye

                if mode != 'scat':
                    (win if _y-yl > o*bound else loss if _y+yu < o*bound else tie).append((_x,_y,_xe,_ye))
                else:
                    (win if _x-xl>o*(_y+yu) else loss if _y-yl> o*(_x+xu) else tie).append((_x,_y,_xe,_ye))

            colors = (colors or []) + [0,1,2]
            labels = (labels or []) + [self._full_name(learner_id1), self._full_name(learner_id2)]

            fmt = "-" if x == ['index'] else "."

            plots = []

            if not reverse:
                if loss: plots.append(Points(*zip(*loss), colors[0], 1, labels[1] + " " + f"({len(loss)})", fmt))
                if tie : plots.append(Points(*zip(*tie) , colors[1], 1, 'Tie'     + " " + f"({len(tie )})", fmt))
                if win : plots.append(Points(*zip(*win) , colors[2], 1, labels[0] + " " + f"({len(win )})", fmt))
            else:
                if win : plots.append(Points(*zip(*win) , colors[2], 1, labels[0] + " " + f"({len(win )})", fmt))
                if tie : plots.append(Points(*zip(*tie) , colors[1], 1, 'Tie'     + " " + f"({len(tie )})", fmt))
                if loss: plots.append(Points(*zip(*loss), colors[0], 1, labels[1] + " " + f"({len(loss)})", fmt))

            if mode != 'scat':
                leftmost_x  = (loss+tie+win)[ 0][0] if not reverse else (win+tie+loss)[ 0][0]
                rightmost_x = (loss+tie+win)[-1][0] if not reverse else (win+tie+loss)[-1][0]
                plots.append(Points((leftmost_x,rightmost_x),(bound,bound), None, None , "#888", 1, None, '-',.5))
            else:
                m = max([p[0] for p in (loss+tie+win)]+[p[1] for p in (loss+tie+win)]+[1])
                plots.append(Points((0,m),(0,m), None, None , "#888", 1, None, '-',.5))

            xrotation = 90 if x != ['index'] and len(XYE)>5 else 0
            yrotation = 0

            if mode != "scat":
                xlabel = "Interaction" if x==['index'] else x[0] if len(x) == 1 else x
                ylabel = f"{labels[0]} - {labels[1]}" if mode=="diff" else f"P({labels[0]} > {labels[1]})"
            else:
                xlabel = y
                ylabel = y

            title = f"{ylabel} ({len(rows) if x==['index'] else len(XYE)} Environments)"

            self._plotter.plot(ax, plots, title, xlabel, ylabel, xlim, ylim, xticks, yticks, xrotation, yrotation, out)
        except CobaException as e:
            CobaContext.logger.log(str(e))

    def plot_learners(self,
        x     : Union[str,Sequence[str]] = "index",
        y     : str = "reward",
        span  : int = None,
        err   : Union[Literal['se','sd','bs'], None, PointAndInterval] = None,
        labels: Sequence[str] = None,
        colors: Union[int,Sequence[Union[str,int]]] = None,
        xlim  : Tuple[Optional[Number],Optional[Number]] = None,
        ylim  : Tuple[Optional[Number],Optional[Number]] = None,
        xticks: bool = True,
        yticks: bool = True,
        top_n: int = None,
        out   : Union[None,Literal['screen'],str] = 'screen',
        ax = None) -> None:
        """Plot the performance of multiple learners on multiple environments. It gives a sense of the expected
            performance for different learners across independent environments. This plot is valuable in gaining
            insight into how various learners perform in comparison to one another.

        Args:
            x: The value to plot on the x-axis. This can either be index or environment columns to group by.
            y: The value to plot on the y-axis.
            span: The number of y values to smooth together when reporting y. If this is None then the average of all y
                values up to current is shown otherwise a moving average with window size of span (the window will be
                smaller than span initially).
            err: This determines what kind of error bars to plot (if any). If `None` then no bars are plotted, if 'se'
                the standard error is shown, and if 'sd' the standard deviation is shown.
            labels: The legend labels to use in the plot. These should be in order of the actual legend labels.
            colors: The colors used to plot the learners plot.
            xlim: Define the x-axis limits to plot. If `None` the x-axis limits will be inferred.
            ylim: Define the y-axis limits to plot. If `None` the y-axis limits will be inferred.
            xticks: Whether the x-axis labels should be drawn.
            yticks: Whether the y-axis labels should be drawn.
            top_n: Only plot the top_n learners. If `None` all learners will be plotted. If negative the bottom will be plotted.
            out: Indicate where the plot should be sent to after plotting is finished.
            ax: Provide an optional axes that the plot will be drawn to. If not provided a new figure/axes is created.
        """
        try:
            xlim = xlim or [None,None]
            ylim = ylim or [None,None]

            if isinstance(labels,str): labels = [labels]
            if isinstance(x,str): x = [x]

            self._validate_parameters(x)

            rows = FilterPlottingData().filter(self, x, y)
            rows = SmoothPlottingData().filter(rows, y, span)

            envs     = self.environments
            env_rows = { row[0]:dict(zip(envs.col_names,row)) for row in envs }
            get_key  = lambda row: row['learner_id']
            lines    = []

            style = "-" if x == ['index'] else "."

            def get_color(colors:Union[None,Sequence[Union[str,int]]], i:int):
                try:
                    return colors[i] if colors else i
                except IndexError:
                    return i+max(colors) if isinstance(colors[0],(int,float)) else i
                except TypeError:
                    return i+colors

            def get_label(labels:Sequence[str], i:int, lrn_id:int=None):
                try:
                    return labels[i] if labels else self._full_name(lrn_id)
                except:
                    return self._full_name(lrn_id)

            for i, (lrn_id, lrn_rows) in enumerate(groupby(sorted(rows, key=get_key),key=get_key)):
                lrn_rows = list(lrn_rows)
                XYE      = TransformToXYE().filter(lrn_rows, env_rows, x, y, err)
                color    = get_color(colors,i)
                label    = get_label(labels,i,lrn_id)
                lines.append(Points(*zip(*XYE), color, 1, label, style))

            lines  = sorted(lines, key=lambda line: line[1][-1], reverse=True)
            labels = [l.label for l in lines]
            colors = [l.color for l in lines]
            xlabel = "Interaction" if x==['index'] else x[0] if len(x) == 1 else x
            ylabel = y.capitalize().replace("_pct"," Percent")

            title = ("Instantaneous" if span == 1 else f"Span {span}" if span else "Progressive") + f" {ylabel}"
            title = title + f" ({len(lrn_rows) if x==['index'] else len(XYE)} Environments)"

            if x != ['index']: title = f"Final {title}"

            xrotation = 90 if x != ['index'] and len(XYE)>5 else 0
            yrotation = 0

            if top_n:
                if abs(top_n) > len(lines): top_n = len(lines)*abs(top_n)/top_n
                if top_n > 0: lines = [l._replace(color=get_color(colors,i),label=get_label(labels,i)) for i,l in enumerate(lines[:top_n],0    ) ]
                if top_n < 0: lines = [l._replace(color=get_color(colors,i),label=get_label(labels,i)) for i,l in enumerate(lines[top_n:],top_n) ]

            self._plotter.plot(ax, lines, title, xlabel, ylabel, xlim, ylim, xticks, yticks, xrotation, yrotation, out)
        except CobaException as e:
            CobaContext.logger.log(str(e))

    def _full_name(self,lrn_id:int) -> str:
        """A user-friendly name created from a learner's params for reporting purposes."""

        cols = self.learners.col_names
        vals = list(self.learners.row_values())[list(self.learners.col_values()[0]).index(lrn_id)]

        values = dict((k,v) for k,v in zip(cols,vals) if v is not None)
        family = values.get('family',values['learner_id'])
        params = f"({','.join(f'{k}={v}' for k,v in values.items() if k not in ['family','learner_id'])})"

        return family if params == '()' else family+params

    def __str__(self) -> str:
        return str({"Learners": len(self._learners), "Environments": len(self._environments), "Interactions": len(self._interactions) })

    def _ipython_display_(self):
        #pretty print in jupyter notebook (https://ipython.readthedocs.io/en/stable/config/integrating.html)
        print(str(self))

    def _validate_parameters(self, x:Sequence[str]):
        if 'index' in x and len(x) > 1:
            raise CobaException('The x-axis cannot contain both interaction index and environment features. Please choose one or the other.')

class CustomResult(Result):
    def plot_overview(self, title: Optional[str] = "", metrics = {'reward', 'average_ope_loss'}):
        environment_count = len(self.environments.to_dicts())

        df = self.interactions.to_pandas()
        index = df[(df['environment_id'] == 0) & (df['learner_id'] == 0)]['index']

        axis_count = len(metrics)

        # reward
        max_reward = float("-inf")
        fig, axes = plt.subplots(axis_count, environment_count, figsize=(6.4 * environment_count, 4.8 * axis_count))
        fig.suptitle(title, fontsize=16)

        axis = 0
        if 'reward' in metrics:
            for i_env, environment in enumerate(self.environments):
                axes[axis][i_env].set_title(f'Reward')
                for i, learner in enumerate(self.learners):
                    reward = df[(df['environment_id'] == i_env) & (df['learner_id'] == i)]['reward'].cumsum()
                    try:
                        max_reward = max(max_reward, reward.iloc[-1])
                    except IndexError as e:
                        max_reward = max(max_reward, 0)

                    axes[axis][i_env].plot(index,
                                     reward,
                                     label=f'{learner["family"]}: {i}',
                                     linestyle=list(lines.lineStyles.keys())[i%4])
                    axes[axis][i_env].legend()
            for i_env, environment in enumerate(self.environments):
                axes[axis][i_env].set_ylim([0, max_reward])
            axis += 1

        if 'probability' in metrics:
            for i_env, environment in enumerate(self.environments):
                axes[axis][i_env].set_title(f'Probability')
                for i, learner in enumerate(self.learners):
                    probability = df[(df['environment_id'] == i_env) & (df['learner_id'] == i)]['probability']
                    axes[axis][i_env].plot(index,
                                     probability,
                                     label=f'{learner["family"]}: {i}',
                                     linestyle=list(lines.lineStyles.keys())[i%4])
                    axes[axis][i_env].legend()
            for i_env, environment in enumerate(self.environments):
                axes[axis][i_env].set_ylim([0, 1])

            axis += 1

        if 'action' in metrics:
            for i_env, environment in enumerate(self.environments):
                axes[axis][i_env].set_title(f'Action selection')
                for i, learner in enumerate(self.learners):
                    # stack lines for better visibility
                    MARKER_OFFSET = 0.02 * i
                    axes[axis][i_env].plot(index, df[(df['environment_id'] == i_env) & (df['learner_id'] == i)]['action'] + MARKER_OFFSET,
                                     label=f'{learner["family"]}: {i}',
                                     linestyle='',
                                     marker=["x", "+", "2"][i%3])
                    axes[axis][i_env].legend()

            axis += 1

        if 'ope_loss' in metrics:
            min_ope_loss = float("inf")
            max_ope_loss = float("-inf")
            for i_env, environment in enumerate(self.environments):
                axes[axis][i_env].set_title(f'OPE loss')
                for i, learner in enumerate(self.learners):
                    ope_loss = df[(df['environment_id'] == i_env) & (df['learner_id'] == i)]['ope_loss']
                    axes[axis][i_env].plot(index,
                                     ope_loss,
                                     label=f'{learner["family"]}: {i}',
                                     linestyle=list(lines.lineStyles.keys())[i%4])
                    axes[axis][i_env].legend()
                    min_ope_loss = min(min(ope_loss), min_ope_loss)
                    max_ope_loss = max(max(ope_loss), max_ope_loss)
            for i_env, environment in enumerate(self.environments):
                axes[axis][i_env].set_ylim([min_ope_loss, max_ope_loss])

            axis += 1

        if 'average_ope_loss' in metrics:
            min_ope_loss = float("inf")
            max_ope_loss = float("-inf")
            for i_env, environment in enumerate(self.environments):
                axes[axis][i_env].set_title(f'Average OPE loss')
                for i, learner in enumerate(self.learners):
                    learner_df = df[(df['environment_id'] == i_env) & (df['learner_id'] == i)]
                    ope_loss = (learner_df['ope_loss'] / learner_df['index']).fillna(0)
                    axes[axis][i_env].plot(index,
                                           ope_loss,
                                           label=f'{learner["family"]}: {i}',
                                           linestyle=list(lines.lineStyles.keys())[i % 4])
                    axes[axis][i_env].legend()
                    min_ope_loss = min(min(ope_loss), min_ope_loss)
                    max_ope_loss = max(max(ope_loss), max_ope_loss)
            for i_env, environment in enumerate(self.environments):
                axes[axis][i_env].set_ylim([min_ope_loss, max_ope_loss])
            axis += 1


        plt.savefig(f'plots/plot_{title}_{datetime.datetime.now()}.png')


    def eval_metrics(self) -> pd.DataFrame:
        df = self.interactions.to_pandas()
        learners = self.learners.to_pandas()
        grouped_by_learner = df.groupby(['learner_id'])
        eval_metrics = grouped_by_learner.mean(numeric_only=True)
        row_count = grouped_by_learner.size()[0]
        eval_metrics['learners'] = learners['family'].astype(str) + ": " + learners["args"].fillna("N/A")
        filtered = eval_metrics.copy()[['learners', 'reward', 'probability', 'ope_loss']] # , 'action'
        filtered['ope_loss'] = (filtered['ope_loss'] / row_count).fillna(0)

        variance_of_mean_across_environments = df.groupby(['learner_id', 'environment_id']).mean(numeric_only=True) \
            .groupby(['learner_id']).var()['reward']
        filtered['environment_variance'] = variance_of_mean_across_environments

        return filtered.sort_values(by=['reward'], ascending=False)<|MERGE_RESOLUTION|>--- conflicted
+++ resolved
@@ -7,18 +7,13 @@
 from numbers import Number
 from operator import truediv, sub, itemgetter, eq, contains, ge, lt, le, gt, or_
 from abc import abstractmethod
-<<<<<<< HEAD
-from itertools import chain, repeat, accumulate, groupby, count
-from typing import Any, Dict, List, Set, Tuple, Optional, Sequence, Hashable, Iterable, Iterator, Union, Type, Callable, NamedTuple
+from itertools import chain, repeat, accumulate, groupby, count, compress
+from typing import Any, Dict, List, Set, Mapping, Tuple, Optional, Sequence, Iterable, Iterator, Union, Callable, NamedTuple, overload
+from coba.backports import Literal
+
 
 import pandas as pd
 from matplotlib import lines, pyplot as plt
-
-=======
-from itertools import chain, repeat, accumulate, groupby, count, compress
-from typing import Any, Mapping, Tuple, Optional, Sequence, Iterable, Iterator, Union, Callable, NamedTuple, overload
->>>>>>> fa532e23
-from coba.backports import Literal
 
 from coba.environments import Environment
 from coba.statistics import mean, stdev, StandardErrorOfMean, BootstrapConfidenceInterval, BinomialConfidenceInterval, PointAndInterval
@@ -137,7 +132,7 @@
     def __init__(self,chunk,keep):
         self._chunk = chunk
         self._keep = keep
-    
+
     def __iter__(self):
         return iter(compress(self._chunk,self._keep))
 
@@ -271,7 +266,7 @@
 
                 new_keep = []
                 i = 0
-                
+
                 for chunk in chunks:
                     if chunk.__class__ is Repeat:
                         if compare(filter_val,chunk.value):
@@ -287,7 +282,7 @@
 
             elif comparison == "=":
                 compare = eq
-                
+
                 new_keep = []
                 i = 0
 
@@ -303,10 +298,10 @@
                     i+=len(chunk)
 
                 keep = new_keep
-                
+
             elif comparison in ["<","<=",">=",">"]:
                 compare = [lt,le,ge,gt][["<","<=",">=",">"].index(comparison)]
-                
+
                 new_keep = []
                 i = 0
 
@@ -316,7 +311,7 @@
                         lower = compare(chunk.start,filter_val)
                         equal = compare(filter_val ,filter_val)
                         upper = compare(chunk.end  ,filter_val)
-                        
+
                         if lower==upper:
                             if lower:
                                 new_keep.extend(repeat(True,len(chunk)))
@@ -324,9 +319,9 @@
                                 new_keep.extend(keep[i:i+len(chunk)])
                         else:
                             n_lower = filter_val-chunk.start
-                            n_equal = int((chunk.end-filter_val)>0) 
+                            n_equal = int((chunk.end-filter_val)>0)
                             n_upper = chunk.end-filter_val-1
-                            
+
                             if lower:
                                 new_keep.extend(repeat(True,n_lower))
                             else:
@@ -348,11 +343,11 @@
                         new_keep.extend(map(or_,keep[i:i+len(chunk)],map(compare,chunk,repeat(filter_val))))
 
                     i+=len(chunk)
-                
+
                 keep = new_keep
-            
+
             elif comparison == 'match':
-                
+
                 is_sequence = isinstance(filter_val,collections.abc.Sequence) and not isinstance(filter_val,str)
                 filter_vals = filter_val if is_sequence else [filter_val]
                 values      = list(chain.from_iterable(chunks))
@@ -683,7 +678,7 @@
 
             ax.set_xlim(*xlim)
             ax.set_ylim(*ylim)
-            
+
             ax.autoscale(axis='both')
 
             ax.set_title(title, loc='left', pad=15)
@@ -719,10 +714,10 @@
 class FilterPlottingData:
 
     def filter(self, unfinished:'Result', x:Sequence[str], y:str) -> Table:
-        
+
         if len(unfinished.interactions) == 0: raise CobaException("This result doesn't contain any evaluation data to plot.")
         if y not in unfinished.interactions.col_names: raise CobaException(f"{y} is not available in the environment. Plotting has been stopped.")
-        
+
         finished = unfinished.filter_fin('min' if x == ['index'] else None)
 
         if len(finished.learners) == 0:
@@ -731,7 +726,7 @@
         if len(finished.environments) != len(unfinished.environments):
             CobaContext.logger.log("Environments not present for all learners have been excluded. To supress this call filter_fin() before plotting.")
 
-        #this kind of strange check 
+        #this kind of strange check
         if max(map(len, finished.interactions._col_chunks[2])) != max(map(len, unfinished.interactions._col_chunks[2])) > 1 and x == ['index']:
             CobaContext.logger.log("This result contains environments of different lengths. The plot only includes interactions up to the shortest environment. To supress this warning in the future call <result>.filter_fin(n_interactions) before plotting.")
 
@@ -745,7 +740,7 @@
             #I'm not crazy about this because it depends on some implementation details but it is too fast not to
             y_index = interactions.col_names.index(y)
             out     = []
-            
+
             for eid, lid, Y in zip(*interactions._col_chunks[:2], interactions._col_chunks[y_index]):
                 out.append({"environment_id":eid.value, "learner_id":lid.value, y:moving_average(Y,span)})
 
