import math
import unittest
import unittest.mock
import warnings

from coba.utilities import PackageChecker
from coba.exceptions import CobaException
from coba.context import CobaContext
from coba.environments import Batch, OpeRewards, SimpleEnvironment
from coba.environments import SimulatedInteraction, LoggedInteraction, GroundedInteraction
from coba.learners import Learner, VowpalSoftmaxLearner
from coba.primitives import SequenceReward, is_batch

from coba.evaluators import OnPolicyEvaluator, OffPolicyEvaluator, ExplorationEvaluator

#for testing purposes
class BatchFixedLearner(Learner):

    @property
    def params(self):
        return {"family": "Recording"}

    def predict(self, context, actions):
        return [[1,0,0],[0,0,1]]

    def learn(self, context, action, reward, probability, **kwargs):
        pass

class FixedActionProbLearner(Learner):
    def __init__(self, actions, probs):
        self._actions = actions
        self._probs   = probs

    @property
    def params(self):
        return {"family": "Recording"}

    def predict(self, context, actions):
        has_p = bool(self._probs)
        a = self._actions.pop(0)
        p = self._probs.pop(0) if has_p else None
        return (a, p) if has_p else (a)

    def learn(self, context, action, reward, probability, **kwargs):
        pass

class RecordingLearner(Learner):
    def __init__(self, with_info:bool = True, with_log:bool = True):

        self._i               = 0
        self.predict_calls   = []
        self.predict_returns = []
        self.learn_calls     = []
        self._with_info       = with_info
        self._with_log        = with_log

    @property
    def params(self):
        return {"family": "Recording"}

    def predict(self, context, actions):

        self._i += 1

        if self._with_log:
            CobaContext.learning_info.update(predict=self._i)

        action_index = len(self.predict_calls) % len(actions)
        self.predict_calls.append((context, actions))

        probs = [ int(i == action_index) for i in range(len(actions)) ]
        self.predict_returns.append((probs, {'i':self._i}) if self._with_info else probs)
        return self.predict_returns[-1]

    def learn(self, context, action, reward, probability, **kwargs):

        if self._with_log:
            CobaContext.learning_info.update(learn=self._i)

        self.learn_calls.append((context, action, reward, probability, kwargs))

class DummyIglLearner(Learner):

    def __init__(self, predictions):
        self._predictions = predictions
        self._n_predicts = 0
        self._predict_calls = []
        self._learn_calls = []

    def predict(self, *args):
        self._n_predicts += 1
        CobaContext.learning_info['n_predict'] = self._n_predicts
        self._predict_calls.append(args)
        return self._predictions.pop(0)

    def learn(self, *args, **kwargs):
        self._learn_calls.append((*args, kwargs))
#for testing purposes

class OnPolicyEvaluator_Tests(unittest.TestCase):

    def test_no_actions(self):
        task         = OnPolicyEvaluator("reward")
        learner      = RecordingLearner(with_info=False, with_log=False)
        interactions = [
            {'context':[1,2,3], "rewards":[1,2,3]}
        ]

        with self.assertRaises(CobaException):
            task_results = list(task.evaluate(SimpleEnvironment(interactions), learner))

    def test_none_actions(self):
        task         = OnPolicyEvaluator("reward")
        learner      = RecordingLearner(with_info=False, with_log=False)
        interactions = [
            {'context':[1,2,3], "rewards":[1,2,3], "actions":None}
        ]

        with self.assertRaises(CobaException):
            task_results = list(task.evaluate(SimpleEnvironment(interactions), learner))

    def test_no_rewards(self):
        task         = OnPolicyEvaluator("reward")
        learner      = RecordingLearner(with_info=False, with_log=False)
        interactions = [
            {'context':[1,2,3], "actions":[1,2,3]}
        ]

        with self.assertRaises(CobaException):
            task_results = list(task.evaluate(SimpleEnvironment(interactions), learner))

    def test_none_rewards(self):
        task         = OnPolicyEvaluator("reward")
        learner      = RecordingLearner(with_info=False, with_log=False)
        interactions = [
            {'context':[1,2,3], "actions":[1,2,3], "rewards":None}
        ]

        with self.assertRaises(CobaException):
            task_results = list(task.evaluate(SimpleEnvironment(interactions), learner))

    def test_one_metric(self):
        task         = OnPolicyEvaluator("reward")
        learner      = RecordingLearner(with_info=False, with_log=False)
        interactions = [
            SimulatedInteraction(None,[1,2,3],[7,8,9]),
            SimulatedInteraction(None,[4,5,6],[4,5,6]),
            SimulatedInteraction(None,[7,8,9],[1,2,3]),
        ]

        task_results = list(task.evaluate(SimpleEnvironment(interactions), learner))

        expected_predict_calls   = [(None,[1,2,3]),(None,[4,5,6]),(None,[7,8,9])]
        expected_predict_returns = [[1,0,0],[0,1,0],[0,0,1]]
        expected_learn_calls     = [(None,1,7,1,{}),(None,5,5,1,{}),(None,9,3,1,{})]
        expected_task_results    = [
            {"reward":7},
            {"reward":5},
            {"reward":3}
        ]

        self.assertEqual(expected_predict_calls, learner.predict_calls)
        self.assertEqual(expected_predict_returns, learner.predict_returns)
        self.assertEqual(expected_learn_calls, learner.learn_calls)
        self.assertEqual(expected_task_results, task_results)

    def test_all_reward_metrics(self):
        task         = OnPolicyEvaluator(["reward","rank","regret"])
        learner      = RecordingLearner(with_info=False, with_log=False)
        interactions = [
            SimulatedInteraction(None,[1,2,3],[7,8,9]),
            SimulatedInteraction(None,[4,5,6],[4,5,6]),
            SimulatedInteraction(None,[7,8,9],[1,2,3]),
        ]

        task_results = list(task.evaluate(SimpleEnvironment(interactions), learner))

        expected_predict_calls   = [(None,[1,2,3]),(None,[4,5,6]),(None,[7,8,9])]
        expected_predict_returns = [[1,0,0],[0,1,0],[0,0,1]]
        expected_learn_calls     = [(None,1,7,1,{}),(None,5,5,1,{}),(None,9,3,1,{})]
        expected_task_results    = [
            {"reward":7,'rank':0.,'regret':2},
            {"reward":5,'rank':.5,'regret':1},
            {"reward":3,'rank':1.,'regret':0}
        ]

        self.assertEqual(expected_predict_calls, learner.predict_calls)
        self.assertEqual(expected_predict_returns, learner.predict_returns)
        self.assertEqual(expected_learn_calls, learner.learn_calls)
        self.assertEqual(expected_task_results, task_results)

    def test_none_no_info_no_logs_no_kwargs(self):
        task         = OnPolicyEvaluator()
        learner      = RecordingLearner(with_info=False, with_log=False)
        interactions = [
            SimulatedInteraction(None,[1,2,3],[7,8,9]),
            SimulatedInteraction(None,[4,5,6],[4,5,6]),
            SimulatedInteraction(None,[7,8,9],[1,2,3]),
        ]

        task_results = list(task.evaluate(SimpleEnvironment(interactions), learner))

        expected_predict_calls   = [(None,[1,2,3]),(None,[4,5,6]),(None,[7,8,9])]
        expected_predict_returns = [[1,0,0],[0,1,0],[0,0,1]]
        expected_learn_calls     = [(None,1,7,1,{}),(None,5,5,1,{}),(None,9,3,1,{})]
        expected_task_results    = [
            {"reward":7},
            {"reward":5},
            {"reward":3}
        ]

        self.assertEqual(expected_predict_calls, learner.predict_calls)
        self.assertEqual(expected_predict_returns, learner.predict_returns)
        self.assertEqual(expected_learn_calls, learner.learn_calls)
        self.assertEqual(expected_task_results, task_results)

    def test_sparse_no_info_no_logs_no_kwargs(self):
        task         = OnPolicyEvaluator()
        learner      = RecordingLearner(with_info=False, with_log=False)
        interactions = [
            SimulatedInteraction({'c':1},[{'a':1},{'a':2},{'a':2}],[7,8,9]),
            SimulatedInteraction({'c':2},[{'a':4},{'a':5},{'a':2}],[4,5,9]),
        ]

        task_results = list(task.evaluate(SimpleEnvironment(interactions), learner))

        expected_predict_calls   = [({'c':1},[{'a':1},{'a':2},{'a':2}]),({'c':2},[{'a':4},{'a':5},{'a':2}])]
        expected_predict_returns = [[1,0,0],[0,1,0]]
        expected_learn_calls     = [({'c':1},{'a':1},7,1,{}),({'c':2},{'a':5},5,1,{})]
        expected_task_results    = [
            {"reward":7},
            {"reward":5},
        ]

        self.assertEqual(expected_predict_calls, learner.predict_calls)
        self.assertEqual(expected_predict_returns, learner.predict_returns)
        self.assertEqual(expected_learn_calls, learner.learn_calls)
        self.assertEqual(expected_task_results, task_results)

    def test_dense_no_info_no_logs_no_kwargs(self):
        task         = OnPolicyEvaluator()
        learner      = RecordingLearner(with_info=False, with_log=False)
        interactions = [
            SimulatedInteraction(1,[1,2,3],[7,8,9]),
            SimulatedInteraction(2,[4,5,6],[4,5,6]),
            SimulatedInteraction(3,[7,8,9],[1,2,3]),
        ]

        task_results = list(task.evaluate(SimpleEnvironment(interactions), learner))

        expected_predict_calls   = [(1,[1,2,3]),(2,[4,5,6]),(3,[7,8,9])]
        expected_predict_returns = [[1,0,0],[0,1,0],[0,0,1]]
        expected_learn_calls     = [(1,1,7,1,{}),(2,5,5,1,{}),(3,9,3,1,{})]
        expected_task_results    = [
            {"reward":7},
            {"reward":5},
            {"reward":3}
        ]

        self.assertEqual(expected_predict_calls, learner.predict_calls)
        self.assertEqual(expected_predict_returns, learner.predict_returns)
        self.assertEqual(expected_learn_calls, learner.learn_calls)
        self.assertEqual(expected_task_results, task_results)

    def test_continuous_no_info_no_logs_no_kwargs(self):
        task         = OnPolicyEvaluator(["reward","rank"])
        learner      = FixedActionProbLearner([0,1,2],None)
        interactions = [
            SimulatedInteraction(1,[],SequenceReward([0,1,2],[7,8,9])),
            SimulatedInteraction(2,[],SequenceReward([0,1,2],[4,5,6])),
            SimulatedInteraction(3,[],SequenceReward([0,1,2],[1,2,3])),
        ]

        with self.assertWarns(UserWarning) as w:
            task_results = list(task.evaluate(SimpleEnvironment(interactions), learner))

        self.assertEqual("The rank metric can only be calculated for discrete environments", str(w.warning))

        expected_task_results = [{"reward":7},{"reward":5},{"reward":3}]

        self.assertEqual(expected_task_results, task_results)

        # test warning about rewards metric
        task         = OnPolicyEvaluator(["reward","rewards"])
        learner      = FixedActionProbLearner([0,1,2],None)
        with self.assertWarns(UserWarning) as w:
            list(task.evaluate(SimpleEnvironment(interactions),learner))
        self.assertEqual("The rewards metric can only be calculated for discrete environments", str(w.warning))

        # test warnings for both rank and rewards
        task         = OnPolicyEvaluator(["reward","rewards","rank"])
        learner      = FixedActionProbLearner([0,1,2],None)
        with self.assertWarns(UserWarning) as w:
            list(task.evaluate(SimpleEnvironment(interactions),learner))

        self.assertEqual(2, len(w.warnings))
        self.assertTrue(all([str(warning.message).endswith("can only be calculated for discrete environments")
                             for warning in w.warnings]))

        # test for neither
        task         = OnPolicyEvaluator(["reward","actions","context"])
        learner      = FixedActionProbLearner([0,1,2],None)
        with self.assertWarns(UserWarning) as w:
            # Adding a dummy warning log to test the absence of any actual warning
            # Should use assertNoLogs when switching to Python 3.10+"
            warnings.warn("Dummy warning")
            list(task.evaluate(SimpleEnvironment(interactions),learner))
        self.assertEqual(1, len(w.warnings))
        self.assertEqual("Dummy warning", str(w.warning))

    def test_info_logs_kwargs(self):
        task         = OnPolicyEvaluator()
        learner      = RecordingLearner(with_info=True, with_log=True)
        interactions = [
            SimulatedInteraction(1,[1,2,3],[7,8,9],I=1),
            SimulatedInteraction(2,[4,5,6],[4,5,6],I=2),
            SimulatedInteraction(3,[7,8,9],[1,2,3],I=3),
        ]

        task_results = list(task.evaluate(SimpleEnvironment(interactions), learner))

        expected_predict_calls   = [(1,[1,2,3]),(2,[4,5,6]),(3,[7,8,9])]
        expected_predict_returns = [([1,0,0],{'i':1}),([0,1,0],{'i':2}),([0,0,1],{'i':3})]
        expected_learn_calls     = [(1,1,7,1,{'i':1}),(2,5,5,1,{'i':2}),(3,9,3,1,{'i':3})]
        expected_task_results    = [
            {"reward":7,'learn':1,'predict':1,'I':1},
            {"reward":5,'learn':2,'predict':2,'I':2},
            {"reward":3,'learn':3,'predict':3,'I':3}
        ]

        self.assertEqual(expected_predict_calls, learner.predict_calls)
        self.assertEqual(expected_predict_returns, learner.predict_returns)
        self.assertEqual(expected_learn_calls, learner.learn_calls)
        self.assertEqual(expected_task_results, task_results)

    def test_info_logs_kwargs_partial(self):
        task         = OnPolicyEvaluator()
        learner      = RecordingLearner(with_info=True, with_log=True)
        interactions = [
            SimulatedInteraction(1,[1,2,3],[7,8,9]),
            SimulatedInteraction(2,[4,5,6],[4,5,6],letter='d'),
            SimulatedInteraction(3,[7,8,9],[1,2,3],letter='g'),
        ]

        task_results = list(task.evaluate(SimpleEnvironment(interactions), learner))

        expected_predict_calls   = [(1,[1,2,3]),(2,[4,5,6]),(3,[7,8,9])]
        expected_predict_returns = [([1,0,0],{'i':1}),([0,1,0],{'i':2}),([0,0,1],{'i':3})]
        expected_learn_calls     = [(1,1,7,1,{'i':1}),(2,5,5,1,{'i':2}),(3,9,3,1,{'i':3})]
        expected_task_results    = [
            {"reward":7,'learn':1,'predict':1,            },
            {"reward":5,'learn':2,'predict':2,'letter':'d'},
            {"reward":3,'learn':3,'predict':3,'letter':'g'}
        ]

        self.assertEqual(expected_predict_calls, learner.predict_calls)
        self.assertEqual(expected_predict_returns, learner.predict_returns)
        self.assertEqual(expected_learn_calls, learner.learn_calls)
        self.assertEqual(expected_task_results, task_results)

    def test_two_grounded_interactions(self):
        task    = OnPolicyEvaluator()
        learner = DummyIglLearner([[1,0,0],[0,0,1]])
        interactions = [
            GroundedInteraction(0,[1,2,3],[1,0,0],[4,5,6],userid=0,isnormal=False),
            GroundedInteraction(1,[1,2,3],[0,1,0],[7,8,9],userid=1,isnormal=True),
        ]

        expected_predict_calls = [
            (0,[1,2,3]),
            (1,[1,2,3])
        ]

        expected_learn_calls = [
            (0,1,4,1,{}),
            (1,3,9,1,{})
        ]

        expected_results = [
            dict(reward=1,feedback=4,userid=0,isnormal=False,n_predict=1),
            dict(reward=0,feedback=9,userid=1,isnormal=True ,n_predict=2)
        ]

        actual_results = list(task.evaluate(SimpleEnvironment(interactions),learner))

        self.assertEqual(expected_results, actual_results)
        self.assertEqual(expected_predict_calls, learner._predict_calls)
        self.assertEqual(expected_learn_calls, learner._learn_calls)

    def test_time(self):
        task         = OnPolicyEvaluator(['time'])
        learner      = RecordingLearner()
        interactions = [SimulatedInteraction(1,[0,1,2],SequenceReward([0,1,2],[7,8,9]))]

        task_results = list(task.evaluate(SimpleEnvironment(interactions), learner))

        self.assertAlmostEqual(0, task_results[0]["predict_time"], places=1)
        self.assertAlmostEqual(0, task_results[0]["learn_time"]  , places=1)

    def test_context_logging(self):
        task                 = OnPolicyEvaluator(['reward','probability','context'])
        task_without_context = OnPolicyEvaluator(['reward','probability'])
        learner              = RecordingLearner()
        interactions         = [
            SimulatedInteraction(None ,[1,2,3],[7,8,9]),
            SimulatedInteraction(1    ,[4,5,6],[4,5,6]),
            SimulatedInteraction([1,2],[7,8,9],[1,2,3]),
        ]
        # without recording context
        task_results = list(task_without_context.evaluate(SimpleEnvironment(interactions),learner))
        self.assertNotIn('context', task_results[0])

        # recording context
        task_results = list(task.evaluate(SimpleEnvironment(interactions), learner))
        result_contexts = [result['context'] for result in task_results]
        self.assertListEqual(result_contexts, [None, 1, [1,2]])

    def test_rewards_logging(self):
        task         = OnPolicyEvaluator(['reward','rewards'])
        learner      = FixedActionProbLearner(["action_1","action_2"],[None,None])
        interactions = [
            SimulatedInteraction(1, ["action_1", "action_2", "action_3"], [1,0,0]),
            SimulatedInteraction(2, ["action_1", "action_2", "action_3"], [0,2,0]),
        ]

        results = list(task.evaluate(SimpleEnvironment(interactions),learner))
        self.assertListEqual([[1,0,0],[0,2,0]], [result['rewards'] for result in results])
        self.assertListEqual([1,2], [result['reward'] for result in results])

    def test_rewards_logging_batched(self):
        task         = OnPolicyEvaluator(['reward','rewards'])
        learner      = BatchFixedLearner()
        interactions = [
            SimulatedInteraction(1, ["action_1", "action_2", "action_3"], [1,0,0]),
            SimulatedInteraction(2, ["action_1", "action_2", "action_3"], [0,0,2]),
        ]

        results = list(task.evaluate(SimpleEnvironment(Batch(2).filter(interactions)), learner))

        self.assertEqual(2, len(results))
        self.assertEqual(1,results[0]['reward'])
        self.assertEqual(2,results[1]['reward'])
        self.assertEqual([1, 0, 0],results[0]['rewards'])
        self.assertEqual([0, 0, 2],results[1]['rewards'])

    def test_batched(self):

        class SimpleLearner:
            def __init__(self) -> None:
                self.predict_call = []
            def predict(self,*args):
                self.predict_call.append(args)
                return [[1,0,0],[0,1,0],[0,0,1]][:len(args[0])]
            def learn(self,*args):
                self.learn_call = args

        task         = OnPolicyEvaluator()
        learner      = SimpleLearner()
        interactions = [
            SimulatedInteraction(1,[1,2,3],[7,8,9]),
            SimulatedInteraction(2,[4,5,6],[4,5,6]),
            SimulatedInteraction(3,[7,8,9],[1,2,3]),
        ]

        task_results = list(task.evaluate(SimpleEnvironment(Batch(3).filter(interactions)), learner))

        expected_predict_call = ([1,2,3],[[1,2,3],[4,5,6],[7,8,9]])
        expected_learn_call   = ([1,2,3],[1,5,9],[7,5,3],[1,1,1])
        expected_task_results  = [ {"reward":7},{"reward":5},{"reward":3} ]

        self.assertEqual(expected_predict_call, learner.predict_call[0])
        self.assertEqual(expected_learn_call, learner.learn_call)
        self.assertEqual(expected_task_results, task_results)

class OffPolicyEvaluator_Tests(unittest.TestCase):

    def test_no_rewards(self):
        task    = OffPolicyEvaluator()
        learner = RecordingLearner(with_info=False,with_log=False)
        interactions = [
            LoggedInteraction(1, 2, 3),
        ]

        with self.assertRaises(CobaException):
            task_results = list(task.evaluate(SimpleEnvironment(interactions), learner))

    def test_none_rewards(self):
        task    = OffPolicyEvaluator()
        learner = RecordingLearner(with_info=False,with_log=False)
        interactions = [
            LoggedInteraction(1, 2, 3,rewards=None,actions=[1,2,3]),
        ]

        with self.assertRaises(CobaException):
            task_results = list(task.evaluate(SimpleEnvironment(interactions), learner))

    def test_no_actions(self):
        task    = OffPolicyEvaluator()
        learner = RecordingLearner(with_info=False,with_log=False)
        interactions = [
            LoggedInteraction(1, 2, 3),
        ]

        with self.assertRaises(CobaException):
            task_results = list(task.evaluate(SimpleEnvironment(OpeRewards("IPS").filter(interactions)),learner))

    def test_no_actions_no_rewards_no_eval(self):
        task    = OffPolicyEvaluator(predict=False)
        learner = RecordingLearner(with_info=False,with_log=False)
        interactions = [
            LoggedInteraction(1, 2, 3),
            LoggedInteraction(2, 3, 4),
            LoggedInteraction(3, 4, 5)
        ]

        task_results = list(task.evaluate(SimpleEnvironment(interactions), learner))

        expected_predict_calls   = []
        expected_predict_returns = []
        expected_learn_calls     = [(1,2,3,None,{}),(2,3,4,None,{}),(3,4,5,None,{})]
        expected_task_results    = []

        self.assertEqual(expected_predict_calls, learner.predict_calls)
        self.assertEqual(expected_predict_returns, learner.predict_returns)
        self.assertEqual(expected_learn_calls, learner.learn_calls)
        self.assertEqual(expected_task_results, task_results)

    def test_actions_no_probability_no_info_no_logs(self):
        task    = OffPolicyEvaluator()
        learner = RecordingLearner(with_info=False,with_log=False)
        interactions = [
            LoggedInteraction(1, 2, 3, actions=[2,5,8]),
            LoggedInteraction(2, 3, 4, actions=[3,6,9]),
            LoggedInteraction(3, 4, 5, actions=[4,7,0])
        ]

        task_results = list(task.evaluate(SimpleEnvironment(OpeRewards("IPS").filter(interactions)),learner))

        expected_predict_calls   = [(1,[2,5,8]),(2,[3,6,9]),(3,[4,7,0])]
        expected_predict_returns = [[1,0,0],[0,1,0],[0,0,1]]
        expected_learn_calls     = [(1,2,3,None,{}),(2,3,4,None,{}),(3,4,5,None,{})]
        expected_task_results    = [{'reward': 3.0}, {'reward': 0.0}, {'reward': 0.0}]

        self.assertEqual(expected_predict_calls, learner.predict_calls)
        self.assertEqual(expected_predict_returns, learner.predict_returns)
        self.assertEqual(expected_learn_calls, learner.learn_calls)
        self.assertEqual(expected_task_results, task_results)

    def test_actions_probability_no_info_no_logs(self):
        task    = OffPolicyEvaluator()
        learner = RecordingLearner(with_info=False,with_log=False)
        interactions = [
            LoggedInteraction(1, 2, 3, probability=.2, actions=[2,5,8]),
            LoggedInteraction(2, 3, 4, probability=.3, actions=[3,6,9]),
            LoggedInteraction(3, 4, 5, probability=.4, actions=[4,7,0])
        ]

        task_results = list(task.evaluate(SimpleEnvironment(OpeRewards("IPS").filter(interactions)),learner))

        expected_predict_calls   = [(1,[2,5,8]),(2,[3,6,9]),(3,[4,7,0])]
        expected_predict_returns = [[1,0,0],[0,1,0],[0,0,1]]
        expected_learn_calls     = [(1,2,3,.2,{}),(2,3,4,.3,{}),(3,4,5,.4,{})]
        expected_task_results    = [{'reward':3/.2},{'reward':0},{'reward':0}]

        self.assertEqual(expected_predict_calls, learner.predict_calls)
        self.assertEqual(expected_predict_returns, learner.predict_returns)
        self.assertEqual(expected_learn_calls, learner.learn_calls)
        self.assertEqual(expected_task_results, task_results)

    def test_actions_probability_info_logs_kwargs(self):
        task    = OffPolicyEvaluator()
        learner = RecordingLearner(with_info=True,with_log=True)
        interactions = [
            LoggedInteraction(1, 2, 3, probability=.2, actions=[2,5,8], L='a'),
            LoggedInteraction(2, 3, 4, probability=.3, actions=[3,6,9], L='b'),
            LoggedInteraction(3, 4, 5, probability=.4, actions=[4,7,0], L='c')
        ]

        task_results = list(task.evaluate(SimpleEnvironment(OpeRewards("IPS").filter(interactions)),learner))

        expected_predict_calls   = [(1,[2,5,8]),(2,[3,6,9]),(3,[4,7,0])]
        expected_predict_returns = [([1,0,0],{'i':1}),([0,1,0],{'i':2}),([0,0,1],{'i':3})]
        expected_learn_calls     = [(1,2,3,.2,{}),(2,3,4,.3,{}),(3,4,5,.4,{})]
        expected_task_results    = [
            {'reward':3/.2, 'learn':1, 'predict':1, 'L':'a'},
            {'reward':0   , 'learn':2, 'predict':2, 'L':'b'},
            {'reward':0   , 'learn':3, 'predict':3, 'L':'c'}
        ]

        self.assertEqual(expected_predict_calls, learner.predict_calls)
        self.assertEqual(expected_predict_returns, learner.predict_returns)
        self.assertEqual(expected_learn_calls, learner.learn_calls)
        self.assertEqual(expected_task_results, task_results)

    def test_time(self):
        task         = OffPolicyEvaluator(['time'])
        learner      = RecordingLearner()
        interactions = [LoggedInteraction(1, 2, 3, actions=[2,5,8], probability=.2)]

        task_results = list(task.evaluate(SimpleEnvironment(OpeRewards("IPS").filter(interactions)),learner))

        self.assertAlmostEqual(0, task_results[0]["predict_time"], places=1)
        self.assertAlmostEqual(0, task_results[0]["learn_time"]  , places=1)

    @unittest.skipUnless(PackageChecker.vowpalwabbit(strict=False), "VW is not installed")
    def test_ope_loss(self):
        task         = OffPolicyEvaluator(['ope_loss'])
        interactions = [
            LoggedInteraction(1, 0, 0, actions=[0, 1], probability=1.0),
            LoggedInteraction(2, 0, 1, actions=[0, 1], probability=1.0),
            LoggedInteraction(3, 0, 0, actions=[0, 1], probability=1.0),
        ]

        #VW learner
        task_results = list(task.evaluate(SimpleEnvironment(OpeRewards("IPS").filter(interactions)),VowpalSoftmaxLearner()))
        ope_losses = [result['ope_loss'] for result in task_results]
        self.assertListEqual(ope_losses, [0.0, -1.0, -1.0])

        # Non-VW learner
        task_results = list(task.evaluate(SimpleEnvironment(OpeRewards("IPS").filter(interactions)),RecordingLearner()))
        self.assertTrue(all([math.isnan(result['ope_loss']) for result in task_results]))

    def test_batched_no_request(self):
        task                 = OffPolicyEvaluator()
        learner              = BatchFixedLearner()
        interactions         = [
            LoggedInteraction(1, "action_1", 1, probability=1.0, actions=["action_1", "action_2", "action_3"]),
            LoggedInteraction(2, "action_2", 2, probability=1.0, actions=["action_1", "action_2", "action_3"])
        ]

        #with self.assertRaises(CobaException):
        task_results = list(task.evaluate(SimpleEnvironment(Batch(2).filter(OpeRewards("IPS").filter(interactions))), learner))

        self.assertEqual(2, len(task_results))
        self.assertEqual(1,task_results[0]['reward'])
        self.assertEqual(0,task_results[1]['reward'])

    def test_batched_request_discrete(self):

        class TestLearner:
            def request(self, context, actions, request):
                return [[1,0,0],[0,0,1]]

        task                 = OffPolicyEvaluator(learn=False)
        learner              = TestLearner()
        interactions         = [
            LoggedInteraction(1, "action_1", 1, probability=1.0, actions=["action_1", "action_2", "action_3"]),
            LoggedInteraction(2, "action_2", 2, probability=1.0, actions=["action_1", "action_2", "action_3"])
        ]

        #with self.assertRaises(CobaException):
        task_results = list(task.evaluate(SimpleEnvironment(Batch(2).filter(OpeRewards("IPS").filter(interactions))),learner))

        self.assertEqual(2, len(task_results))
        self.assertEqual(1,task_results[0]['reward'])
        self.assertEqual(0,task_results[1]['reward'])

    def test_batched_request_continuous(self):
        class TestLearner:
            def request(self,context,actions,request):
<<<<<<< HEAD
                if isinstance(context,BatchType):
                    raise Exception()
                return 0.5

            def predict(self, context, actions):
                # if isinstance(context,BatchType):
                #     raise Exception()
                return [(2, 0.5, None), (3, 0.5, None)]
                # return (2, 0.5)
                # return 2, 0.5, None
                # return 2
=======
                if is_batch(context):
                    raise Exception()
                return .5
>>>>>>> 7499d8b4

        task    = OffPolicyEvaluator(learn=False)
        learner = TestLearner()
        interactions = [
            LoggedInteraction(1, 2, 3,actions=[]),
            LoggedInteraction(2, 3, 4,actions=[]),
        ]

        task_results = list(task.evaluate(SimpleEnvironment(Batch(2).filter(OpeRewards("IPS").filter(interactions))),learner))

        self.assertEqual(1.5,task_results[0]['reward'])
        self.assertEqual(2.0,task_results[1]['reward'])

    def test_with_request_continuous(self):
        class MyLearner:
            def request(self,context,actions,request):
                return .5

        task    = OffPolicyEvaluator(learn=False)
        learner = MyLearner()
        interactions = [
            LoggedInteraction(1, 2, 3,actions=[]),
            LoggedInteraction(2, 3, 4,actions=[]),
        ]

        task_results = list(task.evaluate(SimpleEnvironment(OpeRewards("IPS").filter(interactions)),learner))

        self.assertEqual(1.5,task_results[0]['reward'])
        self.assertEqual(2.0,task_results[1]['reward'])

class ExploreEvaluator_Tests(unittest.TestCase):

    def test_partial_interactions(self):
        task         = ExplorationEvaluator()
        learner      = RecordingLearner(with_info=False,with_log=False)
        interactions = [LoggedInteraction(1, 2, 3)]

        with self.assertRaises(CobaException) as r:
            task_results = list(task.evaluate(SimpleEnvironment(interactions), learner))

        self.assertIn("`['context', 'action', 'reward', 'actions', 'probability']`",str(r.exception))

    def test_continuous_interactions(self):
        task         = ExplorationEvaluator()
        learner      = RecordingLearner(with_info=False,with_log=False)
        interactions = [LoggedInteraction(1, 2, 3, probability=1, actions=[])]

        with self.assertRaises(CobaException) as r:
            task_results = list(task.evaluate(SimpleEnvironment(interactions), learner))

        self.assertIn("ExplorationEvaluator does not currently support continuous actions",str(r.exception))

    def test_batched_interactions(self):
        task         = ExplorationEvaluator()
        learner      = RecordingLearner(with_info=False,with_log=False)
        interactions = list(Batch(2).filter([LoggedInteraction(1, 2, 3, probability=1, actions=[1,2])]*2))

        with self.assertRaises(CobaException) as r:
            task_results = list(task.evaluate(SimpleEnvironment(interactions), learner))

        self.assertIn("ExplorationEvaluator does not currently support batching",str(r.exception))

    def test_no_request_learner(self):
        task         = ExplorationEvaluator()
        learner      = RecordingLearner(with_info=False,with_log=False)
        interactions = [LoggedInteraction(1, 2, 3, probability=1, actions=[1,2])]

        with self.assertRaises(CobaException) as r:
            task_results = list(task.evaluate(SimpleEnvironment(interactions), learner))

        self.assertIn("ExplorationEvaluator requires Learners to implement a `request` method",str(r.exception))

    def test_probability_one(self):
        class FixedRequestLearner:
            def request(self,*args):
                return [1,0,0]
            def learn(self,*args):
                pass
        task         = ExplorationEvaluator()
        learner      = FixedRequestLearner()
        interactions = [LoggedInteraction(1, 2, 3, probability=1, actions=[1,2,3])]

        task_results = list(task.evaluate(SimpleEnvironment(interactions), learner))

    def test_ope(self):

        request_returns = [
            [.25,.25,.5],
            [.05,.25,.7],
            [.25,.25,.5],
            [.05,.25,.7],
        ]

        class FixedRequestLearner:
            def request(self,*args):
                return request_returns.pop(0)
            def learn(self,*args):
                pass

        task    = ExplorationEvaluator(qpct=1,record=['reward'],cinit=1,seed=2)
        learner = FixedRequestLearner()

        interactions = [ LoggedInteraction(1, 2, 5, actions=[2,5,8], probability=.25) ] * 3
        task_results = list(task.evaluate(SimpleEnvironment(OpeRewards("IPS").filter(interactions)), learner))

        self.assertEqual(task_results,[{"reward":3}])

    def test_ope_false(self):

        request_calls = []
        learn_calls   = []

        class FixedRequestLearner:
            def request(self,*args):
                request_calls.append(args)
                return [.25,.25,.5]
            def learn(self,*args):
                learn_calls.append(args)
                pass

        task    = ExplorationEvaluator(ope=False,qpct=1,cinit=1)
        learner = FixedRequestLearner()

        interactions = [ LoggedInteraction(1, 2, 3, actions=[2,5,8], probability=.25) ] * 6
        task_results = list(task.evaluate(SimpleEnvironment(interactions), learner))

        expected_request_call    = [(1,[2,5,8],[2,5,8])] * 7
        expected_learn_calls     = [(1,2,3,.25)] * 6
        expected_task_results    = [{'reward': 3.0}] * 6

        self.assertEqual(expected_request_call, request_calls)
        self.assertEqual(expected_learn_calls, learn_calls)
        self.assertEqual(expected_task_results, task_results)

    def test_ope_no_rewards(self):

        class TestLearner:
            def request(self,*args):
                pass
            def learn(self,*args):
                pass

        interactions = [ LoggedInteraction(1, 2, 3, actions=[2,5,8], probability=.25) ] * 6

        with self.assertRaises(CobaException) as e:
            list(ExplorationEvaluator(ope=True).evaluate(SimpleEnvironment(interactions),TestLearner()))

        self.assertIn('interactions do not have an ope rewards', str(e.exception))

    def test_record_time(self):

        class FixedRequestLearner:
            def request(self,*args):
                return [.25,.25,.5]
            def learn(self,*args):
                pass

        task    = ExplorationEvaluator(ope=False,cinit=1,qpct=1,record=['reward','time'])
        learner = FixedRequestLearner()

        interactions = [ LoggedInteraction(1, 2, 3, actions=[2,5,8], probability=.25) ]
        task_results = list(task.evaluate(SimpleEnvironment(interactions), learner))

        self.assertIn('predict_time', task_results[0])
        self.assertIn('learn_time', task_results[0])

if __name__ == '__main__':
    unittest.main()<|MERGE_RESOLUTION|>--- conflicted
+++ resolved
@@ -658,8 +658,7 @@
     def test_batched_request_continuous(self):
         class TestLearner:
             def request(self,context,actions,request):
-<<<<<<< HEAD
-                if isinstance(context,BatchType):
+                if is_batch(context):
                     raise Exception()
                 return 0.5
 
@@ -670,11 +669,6 @@
                 # return (2, 0.5)
                 # return 2, 0.5, None
                 # return 2
-=======
-                if is_batch(context):
-                    raise Exception()
-                return .5
->>>>>>> 7499d8b4
 
         task    = OffPolicyEvaluator(learn=False)
         learner = TestLearner()
