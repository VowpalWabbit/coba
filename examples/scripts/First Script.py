--- conflicted
+++ resolved
@@ -4,13 +4,8 @@
 """
 
 from coba.learners import RandomLearner, EpsilonBanditLearner, VowpalLearner
-<<<<<<< HEAD
-from coba.simulations import ValidationSimulation
 from coba.experiments import Benchmark
-=======
 from coba.environments import ValidationSimulation
-from coba.benchmarks import Benchmark
->>>>>>> 8dc7227f
 
 #this line is required by Python in order to use multi-processing
 if __name__ == '__main__':
